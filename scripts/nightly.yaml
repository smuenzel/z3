--- conflicted
+++ resolved
@@ -508,11 +508,7 @@
       displayName: 'NuGet Nightly x86 push'
       inputs:
         command: push
-<<<<<<< HEAD
-        publishVstsFeed: 'z3Build/Z3-Public-Nightly'
-=======
-        publishVstsFeed: 'Z3-Public-Nightly'
->>>>>>> bb4a2b97
+        publishVstsFeed: 'z3Build/Z3Nightly'
         packagesToPush: $(Agent.TempDirectory)/x86/*.nupkg
         allowPackageConflicts: true
 
