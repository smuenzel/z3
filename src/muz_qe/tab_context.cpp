/*++
Copyright (c) 2013 Microsoft Corporation

Module Name:

    tab_context.cpp

Abstract:

    Tabulation/subsumption/cyclic proof context.

Author:

    Nikolaj Bjorner (nbjorner) 2013-01-15

Revision History:

--*/

#include "tab_context.h"
#include "trail.h"
#include "dl_rule_set.h"
#include "dl_context.h"
#include "dl_mk_rule_inliner.h"
#include "smt_kernel.h"
#include "qe_lite.h"
#include "bool_rewriter.h"
#include "th_rewriter.h"
#include "datatype_decl_plugin.h"
#include "for_each_expr.h"

namespace tb {

    // semantic matcher.
    class matcher {
        typedef std::pair<expr *, expr *> expr_pair;
        ast_manager&          m;
        svector<expr_pair>    m_todo;
        datatype_util         m_dt;

        lbool is_eq(expr* _s, expr* _t) {
            if (_s == _t) {
                return l_true;
            }
            if (!is_app(_s) || !is_app(_t)) {
                return l_undef;
            }
            app* s = to_app(_s);
            app* t = to_app(_t);

            if (m.is_value(s) && m.is_value(t)) {
                IF_VERBOSE(2, verbose_stream() << "different:" << mk_pp(s, m) << " " << mk_pp(t, m) << "\n";); 
                return l_false;
            }
            
            if (m_dt.is_constructor(s) && m_dt.is_constructor(t)) {
                if (s->get_decl() == t->get_decl()) {
                    lbool state = l_true;
                    for (unsigned i = 0; i < s->get_num_args(); ++i) {
                        // move is_eq: decompose arguments to constraints.
                        switch (is_eq(s->get_arg(i), t->get_arg(i))) {
                        case l_undef:
                            state = l_undef;
                            break;
                        case l_false:
                            return l_false;
                        default:
                            break;
                        }
                    }
                    return state;
                }
                else {
                    IF_VERBOSE(2, verbose_stream() << "different constructors:" << mk_pp(s, m) << " " << mk_pp(t, m) << "\n";); 
                    return l_false;
                }
            }
            return l_undef;
        }

        bool match_var(var* v, app* t, substitution& s, expr_ref_vector& conds) {
            expr_offset r;
            if (s.find(v, 0, r)) {
                app* p = to_app(r.get_expr());
                switch (is_eq(p, t)) {
                case l_true:
                    break;
                case l_false:
                    return false;
                default:
                    conds.push_back(m.mk_eq(p, t));
                    break;
                }
            }
            else {
                s.insert(v, 0, expr_offset(t, 1));
            }
            return true;
        }

        bool match_app(app* p, app* t, substitution& s, expr_ref_vector& conds) {
            switch(is_eq(p, t)) {
            case l_true:
                return true;
            case l_false:
                return false;
            default:
                conds.push_back(m.mk_eq(p, t));                        
                return true;
            }
        }


    public:
        matcher(ast_manager& m): m(m), m_dt(m) {}
        
        bool operator()(app* pat, app* term, substitution& s, expr_ref_vector& conds) {
            // top-most term to match is a predicate. The predicates should be the same.
            if (pat->get_decl() != term->get_decl() ||
                pat->get_num_args() != term->get_num_args()) {
                return false;
            }
            m_todo.reset();
            for (unsigned i = 0; i < pat->get_num_args(); ++i) {
                m_todo.push_back(expr_pair(pat->get_arg(i), term->get_arg(i)));
            }
            while (!m_todo.empty()) {
                expr_pair const& pr = m_todo.back();
                expr* p  = pr.first;
                expr* t = pr.second;
                m_todo.pop_back();
                if (!is_app(t)) {
                    IF_VERBOSE(2, verbose_stream() << "term is not app\n";);
                    return false;
                }
                else if (is_var(p) && match_var(to_var(p), to_app(t), s, conds)) {
                    continue;
                }
                else if (!is_app(p)) {
                    IF_VERBOSE(2, verbose_stream() << "pattern is not app\n";);
                    return false;
                }
                else if (!match_app(to_app(p), to_app(t), s, conds)) {
                    return false;
                }
            }
            return true;
        }        
    };

    class clause {
        app_ref           m_head;             // head predicate
        app_ref_vector    m_predicates;       // predicates used in goal
        expr_ref          m_constraint;       // side constraint
        unsigned          m_seqno;            // sequence number of goal
        unsigned          m_index;            // index of goal into set of goals
        unsigned          m_num_vars;         // maximal free variable index+1
        unsigned          m_predicate_index;  // selected predicate
        unsigned          m_parent_rule;      // rule used to produce goal
        unsigned          m_parent_index;     // index of parent goal
        unsigned          m_next_rule;        // next rule to expand goal on
        unsigned          m_ref;              // reference count

    public:            
        
        clause(datalog::rule_manager& rm): 
            m_head(rm.get_manager()),
            m_predicates(rm.get_manager()),
            m_constraint(rm.get_manager()),
            m_seqno(0),
            m_index(0), 
            m_num_vars(0),
            m_predicate_index(0), 
            m_next_rule(static_cast<unsigned>(-1)),
            m_parent_rule(0),
            m_parent_index(0),
            m_ref(0) {
        }
        
        void set_seqno(unsigned seqno)        { m_seqno = seqno; }
        unsigned get_seqno() const            { return m_seqno; }
        unsigned get_next_rule() const        { return m_next_rule; }
        void inc_next_rule()                  { m_next_rule++; }
        unsigned get_predicate_index() const  { return m_predicate_index; }
        void  set_predicate_index(unsigned i) { m_predicate_index = i; }
        unsigned get_num_predicates() const   { return m_predicates.size(); }
        app* get_predicate(unsigned i) const  { return m_predicates[i]; }
        expr* get_constraint() const          { return m_constraint; }
        unsigned get_num_vars() const         { return m_num_vars; }
        unsigned get_index() const            { return m_index; }
        void set_index(unsigned index)        { m_index = index; }
        app* get_head() const                 { return m_head; }
        void set_head(app* h)                 { m_head = h; }
        unsigned get_parent_index() const     { return m_parent_index; }
        unsigned get_parent_rule() const      { return m_parent_rule; }
        void set_parent(ref<tb::clause>& parent) { 
            m_parent_index = parent->get_index();
            m_parent_rule  = parent->get_next_rule();
        }        

        expr_ref get_body() const {
            ast_manager& m = get_manager();
            expr_ref_vector fmls(m);
            expr_ref fml(m);
            for (unsigned i = 0; i < m_predicates.size(); ++i) {
                fmls.push_back(m_predicates[i]);
            }
            fmls.push_back(m_constraint);
            datalog::flatten_and(fmls);
            bool_rewriter(m).mk_and(fmls.size(), fmls.c_ptr(), fml);
            return fml;
        }

        void get_free_vars(ptr_vector<sort>& vars) const {
            ::get_free_vars(m_head, vars);
            for (unsigned i = 0; i < m_predicates.size(); ++i) {
                ::get_free_vars(m_predicates[i], vars);
            }
            ::get_free_vars(m_constraint, vars);
        }

        expr_ref to_formula() const {
            ast_manager& m = get_manager();
            expr_ref body = get_body();
            if (m.is_true(body)) {
                body = m_head;
            }
            else {
                body = m.mk_implies(body, m_head);
            }
            ptr_vector<sort> vars;
            svector<symbol> names;
            get_free_vars(vars);
            mk_fresh_name fresh;
            fresh.add(body);
            vars.reverse();
            for (unsigned i = 0; i < vars.size(); ++i) {
                names.push_back(fresh.next());
                if (!vars[i]) vars[i] = m.mk_bool_sort();
            }
            vars.reverse();
            if (!vars.empty()) {
                body = m.mk_forall(vars.size(), vars.c_ptr(), names.c_ptr(), body);
            }            
            return body;
        }

        void init(app* head, app_ref_vector const& predicates, expr* constraint) {
            m_index = 0;
            m_predicate_index = 0;
            m_next_rule       = static_cast<unsigned>(-1);
            m_head = head;
            m_predicates.reset();
            m_predicates.append(predicates);
            m_constraint = constraint;
            ptr_vector<sort> sorts;
            get_free_vars(sorts);
            m_num_vars = sorts.size();
            reduce_equalities();
        }

        void init(datalog::rule_ref& g) {
            m_index = 0;
            m_predicate_index = 0;
            m_next_rule       = static_cast<unsigned>(-1);
            init_from_rule(g);
            reduce_equalities();
            // IF_VERBOSE(1, display(verbose_stream()););
        }
        
        void inc_ref() {
            m_ref++;
        }
        
        void dec_ref() {
            --m_ref;
            if (m_ref == 0) {
                dealloc(this);
            }
        }
        
        void display(std::ostream& out)  const {
            ast_manager& m = m_head.get_manager();
            expr_ref_vector fmls(m);
            expr_ref fml(m);
            for (unsigned i = 0; i < m_predicates.size(); ++i) {
                fmls.push_back(m_predicates[i]);
            }
            fmls.push_back(m_constraint);
            bool_rewriter(m).mk_and(fmls.size(), fmls.c_ptr(), fml);
            if (!m.is_false(m_head)) {
                if (m.is_true(fml)) {
                    fml = m_head;
                }
                else {
                    fml = m.mk_implies(fml, m_head);
                }
            }
            out << mk_pp(fml, m) << "\n";
        }
        
    private:

        ast_manager& get_manager() const { return m_head.get_manager(); }

        // Given a rule, initialize fields:
        // - m_num_vars   - number of free variables in rule
        // - m_head       - head predicate
        // - m_predicates - auxiliary predicates in body.
        // - m_constraint - side constraint
        // 
        void init_from_rule(datalog::rule_ref const& r) {
            ast_manager& m = get_manager();
            expr_ref_vector fmls(m);
            unsigned utsz = r->get_uninterpreted_tail_size();
            unsigned tsz  = r->get_tail_size();
            for (unsigned i = utsz; i < tsz; ++i) {
                fmls.push_back(r->get_tail(i));
            }
            m_num_vars = 1 + r.get_manager().get_var_counter().get_max_var(*r);
            m_head = r->get_head();
            m_predicates.reset();
            for (unsigned i = 0; i < utsz; ++i) {
                m_predicates.push_back(r->get_tail(i));
            }            
            bool_rewriter(m).mk_and(fmls.size(), fmls.c_ptr(),  m_constraint);
        }

        // Simplify a clause by applying equalities as substitutions on predicates.
        // x = t[y], if x does not occur in t[y], then add t[y] to subst.
        void reduce_equalities() {
            ast_manager& m = get_manager();
            th_rewriter       rw(m);
            unsigned delta[1] = { 0 };
            expr_ref_vector fmls(m);
            expr_ref tmp(m);
            substitution subst(m);
            subst.reserve(1, get_num_vars());
            datalog::flatten_and(m_constraint, fmls);
            unsigned num_fmls = fmls.size();
            for (unsigned i = 0; i < num_fmls; ++i) {
                if (get_subst(rw, subst, i, fmls)) {
                    fmls[i] = m.mk_true();
                }
            }    
            subst.apply(1, delta, expr_offset(m_head, 0), tmp);
            m_head = to_app(tmp);
            for (unsigned i = 0; i < m_predicates.size(); ++i) {
                subst.apply(1, delta, expr_offset(m_predicates[i].get(), 0), tmp);
                m_predicates[i] = to_app(tmp);
            }        
            bool_rewriter(m).mk_and(fmls.size(), fmls.c_ptr(),  m_constraint);
            subst.apply(1, delta, expr_offset(m_constraint, 0), m_constraint);
            rw(m_constraint);
        }

        bool get_subst(th_rewriter& rw, substitution& S, unsigned i, expr_ref_vector& fmls) {
            ast_manager& m = get_manager();
            unsigned delta[1] = { 0 };
            expr* f = fmls[i].get();
            expr_ref e(m), tr(m);
            expr* t, *v;
            S.apply(1, delta, expr_offset(f, 0), e);
            rw(e);
            fmls[i] = e;
            if (!m.is_eq(e, v, t)) {
                return false;
            }
            if (!is_var(v)) {
                std::swap(v, t);
            }
            if (!is_var(v)) {
                return false;
            }
            if (!can_be_substituted(m, t)) {
                return false;
            }
            SASSERT(!S.contains(to_var(v), 0));
            S.push_scope();
            S.insert(to_var(v)->get_idx(), 0, expr_offset(t, 0));
            if (!S.acyclic()) {
                S.pop_scope();
                return false;
            }
            fmls[i] = m.mk_true();
            return true;
        }

        struct non_constructor {};

        struct constructor_test {
            ast_manager& m;
            datatype_util dt;
            constructor_test(ast_manager& m): m(m), dt(m) {}
            void operator()(app* e) {
                if (!m.is_value(e) &&
                    !dt.is_constructor(e->get_decl())) {
                    throw non_constructor();
                }
            }
            void operator()(var* v) { }            
            void operator()(quantifier* ) {
                throw non_constructor();
            }
        };

        bool can_be_substituted(ast_manager& m, expr* t) {
            constructor_test p(m);
            try {
                quick_for_each_expr(p, t);
            }
            catch (non_constructor) {
                return false;
            }
            return true;
        }

    };        

    // rules
    class rules {
        typedef obj_map<func_decl, unsigned_vector> map;
        vector<ref<clause> >  m_rules;
        map                 m_index;
    public:

        typedef vector<ref<clause> >::const_iterator iterator;

        iterator begin() const { return m_rules.begin(); }
        iterator end() const { return m_rules.end(); }

        void init(datalog::rule_set const& rules) {
            m_rules.reset();
            m_index.reset();
            datalog::rule_manager& rm = rules.get_rule_manager();
            datalog::rule_ref r(rm);
            datalog::rule_set::iterator it  = rules.begin();
            datalog::rule_set::iterator end = rules.end();
            for (unsigned i = 0; it != end; ++it) {
                r = *it;
                ref<clause> g = alloc(clause, rm);
                g->init(r);
                g->set_index(i++);
                insert(g);
            }
        }

        void insert(ref<clause>& g) {
            unsigned idx = m_rules.size();
            m_rules.push_back(g);
            func_decl* f = g->get_head()->get_decl();
            map::obj_map_entry* e = m_index.insert_if_not_there2(f, unsigned_vector());
            SASSERT(e);
            e->get_data().m_value.push_back(idx);            
        }

        unsigned get_num_rules(func_decl* p) {
            map::obj_map_entry* e = m_index.find_core(p);
            if (p) {
                return e->get_data().get_value().size();
            }
            else {
                return 0;
            }
        }

        ref<clause> get_rule(func_decl* p, unsigned idx) const {
            map::obj_map_entry* e = m_index.find_core(p);
            SASSERT(p);
            unsigned rule_id = e->get_data().get_value()[idx];
            return m_rules[rule_id];
        }        
    };


    // subsumption index structure.
    class index {
        ast_manager&           m;
        datalog::rule_manager& rm;
        datalog::context&      m_ctx;
        app_ref_vector     m_preds;
        expr_ref           m_precond;
        expr_ref_vector    m_sideconds;
        ref<clause>          m_clause;
        vector<ref<clause> > m_index;
        matcher            m_matcher;
        substitution       m_subst;
        qe_lite            m_qe;
        uint_set           m_empty_set;
        bool_rewriter      m_rw;
        smt_params         m_fparams;
        smt::kernel        m_solver;
        volatile bool      m_cancel;
        
    public:
        index(datalog::context& ctx): 
            m(ctx.get_manager()),
            rm(ctx.get_rule_manager()),
            m_ctx(ctx),
            m_preds(m),
            m_precond(m),
            m_sideconds(m),
            m_matcher(m),
            m_subst(m),
            m_qe(m),
            m_rw(m),
            m_solver(m, m_fparams),
            m_cancel(false) {}

        void insert(ref<clause>& g) {
            m_index.push_back(g);
        }

        bool is_subsumed(ref<tb::clause>& g, unsigned& subsumer) {
            setup(*g);
            m_clause = g;
            m_solver.push();
            m_solver.assert_expr(m_precond);
            bool found = find_match(subsumer);
            m_solver.pop(1);
            return found;
        }

        void cancel() {
            m_cancel = true;
            m_solver.cancel();
            m_qe.set_cancel(true);
        }

        void cleanup() {
            m_solver.reset_cancel();
            m_qe.set_cancel(false);
            m_cancel = false;
        }

        void reset() {
            m_index.reset();
        }

    private:
        
        void setup(clause const& g) {
            m_preds.reset();
            expr_ref_vector fmls(m);
            expr_ref_vector vars(m);
            expr_ref fml(m);
            ptr_vector<sort> sorts;
            g.get_free_vars(sorts);
            var_subst vs(m, false);
            for (unsigned i = 0; i < sorts.size(); ++i) {
                if (!sorts[i]) {
                    sorts[i] = m.mk_bool_sort();
                }
                vars.push_back(m.mk_const(symbol(i), sorts[i]));
            }
            for (unsigned i = 0; i < g.get_num_predicates(); ++i) {
                vs(g.get_predicate(i), vars.size(), vars.c_ptr(), fml);
                m_preds.push_back(to_app(fml));
            }
            vs(g.get_constraint(), vars.size(), vars.c_ptr(), fml);
            fmls.push_back(fml);
            m_precond = m.mk_and(fmls.size(), fmls.c_ptr());            
            IF_VERBOSE(2, 
                       verbose_stream() << "setup-match: ";
                       for (unsigned i = 0; i < m_preds.size(); ++i) {
                           verbose_stream() << mk_pp(m_preds[i].get(), m) << " ";
                       }
                       verbose_stream() << mk_pp(m_precond, m) << "\n";);
        }


        // extract pre_cond => post_cond validation obligation from match.
        bool find_match(unsigned& subsumer) {
            for (unsigned i = 0; !m_cancel && i < m_index.size(); ++i) {
                if (match_rule(i)) {
                    subsumer = m_index[i]->get_seqno();
                    return true;
                }
            }
            return false;            
        }
        //
        // check that each predicate in r is matched by some predicate in premise.
        // for now: skip multiple matches within the same rule (incomplete).
        //
        bool match_rule(unsigned rule_index) {
            clause const& g = *m_index[rule_index];            
            m_sideconds.reset();
            m_subst.reset();
            m_subst.reserve(2, g.get_num_vars());
            
            IF_VERBOSE(2, g.display(verbose_stream() << "try-match\n"););

            return match_predicates(0, g);
        }


        bool match_predicates(unsigned predicate_index, clause const& g) {
            if (predicate_index == g.get_num_predicates()) {
                return check_substitution(g);
            }

            app* q = g.get_predicate(predicate_index);

            for (unsigned i = 0; !m_cancel && i < m_preds.size(); ++i) {
                app* p = m_preds[i].get();
                m_subst.push_scope();
                unsigned limit = m_sideconds.size();
                IF_VERBOSE(2,
                           for (unsigned j = 0; j < predicate_index; ++j) {
                               verbose_stream() << " ";
                           }
                           verbose_stream() << mk_pp(q, m) << " = " << mk_pp(p, m) << "\n";
                           );
                           

                if (q->get_decl() == p->get_decl() && 
                    m_matcher(q, p, m_subst, m_sideconds) &&
                    match_predicates(predicate_index + 1, g)) {
                    return true;
                }
                m_subst.pop_scope(1);
                m_sideconds.resize(limit);
            }
            return false;
        }

        bool check_substitution(clause const& g) {
            unsigned deltas[2] = {0, 0};
            expr_ref q(m), postcond(m);
            expr_ref_vector fmls(m_sideconds);
            m_subst.reset_cache();
            
            for (unsigned i = 0; !m_cancel && i < fmls.size(); ++i) {
                m_subst.apply(2, deltas, expr_offset(fmls[i].get(), 0), q);
                fmls[i] = q;
            }
            m_subst.apply(2, deltas, expr_offset(g.get_constraint(), 0), q);
            fmls.push_back(q);

            IF_VERBOSE(2,
                       for (unsigned i = 0; i < g.get_num_predicates(); ++i) {
                           verbose_stream() << " ";
                       }
                       q = m.mk_and(fmls.size(), fmls.c_ptr());
                       verbose_stream() << "check: " << mk_pp(q, m) << "\n";);

            m_qe(m_empty_set, false, fmls);
            m_rw.mk_and(fmls.size(), fmls.c_ptr(), postcond);
            if (m_cancel) {
                return false;
            }
            if (m.is_false(postcond)) {
                return false;
            }
            if (m.is_true(postcond)) {
                return true;
            }
            if (!is_ground(postcond)) {
                IF_VERBOSE(1, verbose_stream() << "TBD: non-ground\n" 
                           << mk_pp(postcond, m) << "\n";
                           m_clause->display(verbose_stream());
                           verbose_stream() << "\n=>\n";
                           g.display(verbose_stream());
                           verbose_stream() << "\n";);
                return false;
            }
            postcond = m.mk_not(postcond);
            m_solver.push();
            m_solver.assert_expr(postcond);
            lbool is_sat = m_solver.check();
            m_solver.pop(1);
            return is_sat == l_false;
        }
    };

    // predicate selection strategy.
    class selection {
        datalog::context&  m_ctx;
        ast_manager&       m;
        datatype_util      dt;
        obj_map<func_decl, unsigned_vector> m_scores;
        unsigned_vector    m_score_values;

    public:
        selection(datalog::context& ctx):
            m_ctx(ctx),
            m(ctx.get_manager()),
            dt(m) {
        }

        void init(rules const& rs) {
            m_scores.reset();
            rules::iterator it = rs.begin(), end = rs.end();
            for (; it != end; ++it) {
                ref<clause> g = *it;
                app* p = g->get_head();
                unsigned_vector scores;
                score_predicate(p, scores);
                insert_score(p->get_decl(), scores);
            }            
        }

        unsigned select(clause const& g) {
            return 0;
#if 0
            unsigned max_score = 0;
            unsigned result = 0;
            unsigned_vector& scores = m_score_values;
            for (unsigned i = 0; i < g.get_num_predicates(); ++i) {
                scores.reset();
                app* p = g.get_predicate(i);
                score_predicate(p, scores);
                unsigned score = compute_score(p->get_decl(), scores);
                if (score > max_score) {
                    max_score = score;
                    result = i;
                }
            }
            return result;
#endif
        }

        void reset() {
            m_scores.reset();
            m_score_values.reset();
        }

    private:

        unsigned compute_score(func_decl* f, unsigned_vector const& scores) {
            unsigned_vector f_scores;
            unsigned score = 0;
            if (m_scores.find(f, f_scores)) {
                SASSERT(f_scores.size() == scores.size());
                for (unsigned i = 0; i < scores.size(); ++i) {
                    score += scores[i]*f_scores[i];
                }
            }
            // else there is no rule.
            return score;
        }
        
        void score_predicate(app* p, unsigned_vector& scores) {
            for (unsigned i = 0; i < p->get_num_args(); ++i) {
                scores.push_back(score_argument(p->get_arg(i)));
            }
        }

        unsigned score_argument(expr* arg) {
            if (is_var(arg)) {
                return 0;
            }
            if (m.is_value(arg)) {
                return 3;
            }
            if (is_app(arg) && dt.is_constructor(to_app(arg)->get_decl())) {
                return 2;
            }
            return 1;
        }

        void insert_score(func_decl* f, unsigned_vector const& scores) {
            obj_map<func_decl, unsigned_vector>::obj_map_entry* e;
            e = m_scores.find_core(f);
            if (e) {
                unsigned_vector & old_scores = e->get_data().m_value;
                SASSERT(scores.size() == old_scores.size());
                for (unsigned i = 0; i < scores.size(); ++i) {
                    old_scores[i] += scores[i];
                }
            }
            else {
                m_scores.insert(f, scores);
            }            
        }
    };

    class unifier {
        ast_manager&          m;
        datalog::context&     m_ctx;
        ::unifier             m_unifier;
        substitution          m_S1;
        var_subst             m_S2;
        expr_ref_vector       m_rename;
        expr_ref_vector       m_sub1;
        expr_ref_vector       m_sub2;
    public:
        unifier(ast_manager& m, datalog::context& ctx): 
            m(m), 
            m_ctx(ctx), 
            m_unifier(m),
            m_S1(m),
            m_S2(m, false),
            m_rename(m),
            m_sub1(m), 
            m_sub2(m) {}
        
        bool operator()(ref<clause>& tgt, ref<clause>& src, bool compute_subst, ref<clause>& result) {
            unsigned idx = tgt->get_predicate_index();
            return new_unify(*tgt, *src, compute_subst, result);
        }

        expr_ref_vector get_rule_subst(bool is_tgt) {
            if (is_tgt) {
                return m_sub1;
            }
            else {
                return m_sub2;
            }
        }

        bool new_unify(clause const& tgt, clause const& src, bool compute_subst, ref<clause>& result) {
            
            qe_lite qe(m);
            reset();
            unsigned idx = tgt.get_predicate_index();
            SASSERT(tgt.get_predicate(idx)->get_decl() == src.get_head()->get_decl());
            unsigned var_cnt = std::max(tgt.get_num_vars(), src.get_num_vars());
            m_S1.reserve(2, var_cnt);            
            if (!m_unifier(tgt.get_predicate(idx), src.get_head(), m_S1)) {
                return false;
            }
            app_ref_vector predicates(m);
            expr_ref tmp(m), tmp2(m), constraint(m);
            app_ref head(m);
            result = alloc(clause, m_ctx.get_rule_manager());
            unsigned delta[2] = { 0, var_cnt };
            m_S1.apply(2, delta, expr_offset(tgt.get_head(), 0), tmp);   
            head = to_app(tmp);
            for (unsigned i = 0; i < tgt.get_num_predicates(); ++i) {
                if (i != idx) {
                    m_S1.apply(2, delta, expr_offset(tgt.get_predicate(i), 0), tmp);
                    predicates.push_back(to_app(tmp));
                }
            }
            for (unsigned i = 0; i < src.get_num_predicates(); ++i) {
                m_S1.apply(2, delta, expr_offset(src.get_predicate(i), 1), tmp);
                predicates.push_back(to_app(tmp));
            }
            m_S1.apply(2, delta, expr_offset(tgt.get_constraint(), 0), tmp);
            m_S1.apply(2, delta, expr_offset(src.get_constraint(), 1), tmp2);
            constraint = m.mk_and(tmp, tmp2);            
            ptr_vector<sort> vars;

            // perform trival quantifier-elimination:
            uint_set index_set;
            get_free_vars(head, vars);
            for (unsigned i = 0; i < predicates.size(); ++i) {
                get_free_vars(predicates[i].get(), vars);
            }
            for (unsigned i = 0; i < vars.size(); ++i) {
                if (vars[i]) {
                    index_set.insert(i);
                }
            }
            qe(index_set, false, constraint);
            if (m.is_false(constraint)) {
                return false;
            }
            
            // initialize rule.
            result->init(head, predicates, constraint);
            vars.reset();
            result->get_free_vars(vars);
            bool change = false;
            var_ref w(m);
            for (unsigned i = 0, j = 0; i < vars.size(); ++i) {
                if (vars[i]) {
<<<<<<< HEAD
                    w = m.mk_var(j, vars[i]);
                    m_rename.push_back(w);
=======
                    if (i != j) {
                        var_ref v(m), w(m);
                        v = m.mk_var(i, vars[i]);
                        w = m.mk_var(j, vars[i]);
                        m_S2.insert(v.get(), 0, expr_offset(w, 0));
                        change = true;
                    }
>>>>>>> afaef63b
                    ++j;
                }
                else {
                    change = true;
                    m_rename.push_back(0);
                }
            }
            if (change) {
                m_S2(result->get_constraint(), m_rename.size(), m_rename.c_ptr(), constraint);
                for (unsigned i = 0; i < result->get_num_predicates(); ++i) {
                    m_S2(result->get_predicate(i), m_rename.size(), m_rename.c_ptr(), tmp);
                    predicates[i] = to_app(tmp);
                }
                m_S2(result->get_head(), m_rename.size(), m_rename.c_ptr(), tmp);
                head = to_app(tmp);
                result->init(head, predicates, constraint);
            }
            if (compute_subst) {
                extract_subst(delta, tgt, 0);
                extract_subst(delta, src, 1);
            }
            // init result using head, predicates, constraint
            return true;            
        }
        
        
    private:
        void reset() {
            m_S1.reset();
            m_S2.reset();
            m_rename.reset();
            m_sub1.reset();
            m_sub2.reset();
        }

        void extract_subst(unsigned const* delta, clause const& g, unsigned offset) {
            ptr_vector<sort> vars;
            var_ref v(m);
            expr_ref tmp(m);
            g.get_free_vars(vars);
            for (unsigned i = 0; i < vars.size(); ++i) {
                if (vars[i]) {
                    v = m.mk_var(i, vars[i]);
                    m_S1.apply(2, delta, expr_offset(v, offset), tmp);
                    m_S2(tmp, m_rename.size(), m_rename.c_ptr(), tmp);
                    insert_subst(offset, tmp);
                }
                else {
                    insert_subst(offset, m.mk_true());
                }
            }            
        }
        
        void insert_subst(unsigned offset, expr* e) {
            if (offset == 0) {
                m_sub1.push_back(e);
            }
            else {
                m_sub2.push_back(e);
            }
        }
    };

    enum instruction {
        SELECT_RULE,
        SELECT_PREDICATE,
        BACKTRACK,
        SATISFIABLE,
        UNSATISFIABLE,
        CANCEL
    };

    std::ostream& operator<<(std::ostream& out, instruction i) {
        switch(i) {
        case SELECT_RULE:      return out << "select-rule";
        case SELECT_PREDICATE: return out << "select-predicate";
        case BACKTRACK:        return out << "backtrack";
        case SATISFIABLE:      return out << "sat";
        case UNSATISFIABLE:    return out << "unsat";
        case CANCEL:           return out << "cancel";
        }
        return out << "unmatched instruction";
    }
};

namespace datalog {

    class tab::imp {
        struct stats {
            stats() { reset(); }
            void reset() { memset(this, 0, sizeof(*this)); }
            unsigned m_num_unfold;
            unsigned m_num_no_unfold;
            unsigned m_num_subsumed;
        };

        context&               m_ctx;
        ast_manager&           m;
        rule_manager&          rm;
        tb::index              m_index;
        tb::selection          m_selection;
        smt_params             m_fparams;
        smt::kernel            m_solver;
        mutable tb::unifier    m_unifier;
        tb::rules              m_rules;
        vector<ref<tb::clause> > m_clauses;
        unsigned               m_seqno;
        tb::instruction        m_instruction;
        lbool                  m_status;
        volatile bool          m_cancel;
        stats                  m_stats;
        uint_set               m_displayed_rules;
    public:
        imp(context& ctx):
            m_ctx(ctx), 
            m(ctx.get_manager()),
            rm(ctx.get_rule_manager()),
            m_index(ctx),
            m_selection(ctx),
            m_solver(m, m_fparams),
            m_unifier(m, ctx),
            m_rules(),
            m_seqno(0),
            m_instruction(tb::SELECT_PREDICATE),
            m_status(l_undef),
            m_cancel(false)
        {
            // m_fparams.m_relevancy_lvl = 0;
            m_fparams.m_mbqi = false;
            m_fparams.m_soft_timeout = 1000;
        }

        ~imp() {}        

        lbool query(expr* query) {
            m_ctx.ensure_opened();
            m_index.reset();
            m_selection.reset();
            m_displayed_rules.reset();
            m_rules.init(m_ctx.get_rules());
            m_selection.init(m_rules);
            rule_ref_vector query_rules(rm);
            rule_ref clause(rm);
            func_decl_ref query_pred(m);
            rm.mk_query(query, query_pred, query_rules, clause);

            ref<tb::clause> g = alloc(tb::clause, rm);
            g->init(clause);
            g->set_head(m.mk_false());
            init_clause(g);
            IF_VERBOSE(1, display_clause(*get_clause(), verbose_stream() << "g" << get_clause()->get_seqno() << " "););
            return run();
        }
    
        void cancel() {
            m_cancel = true;
            m_index.cleanup();
            m_solver.cancel();
        }
        
        void cleanup() {
            m_cancel = false;
            m_clauses.reset();
            m_index.cleanup();
            m_solver.reset_cancel();
        }

        void reset_statistics() {
            m_stats.reset();
        }

        void collect_statistics(statistics& st) const {
            st.update("tab.num_unfold", m_stats.m_num_unfold);
            st.update("tab.num_unfold_fail", m_stats.m_num_no_unfold);
            st.update("tab.num_subsumed", m_stats.m_num_subsumed);
        }

        void display_certificate(std::ostream& out) const {
            expr_ref ans = get_answer();
            out << mk_pp(ans, m) << "\n";
        }

        expr_ref get_answer() const {
            switch(m_status) {
            case l_undef: 
                UNREACHABLE();
                return expr_ref(m.mk_false(), m);
            case l_true: {
                proof_ref pr = get_proof();
                return expr_ref(pr.get(), m);
            }
            case l_false:
                // NOT_IMPLEMENTED_YET();
                return expr_ref(m.mk_true(), m);
            }
            UNREACHABLE();
            return expr_ref(m.mk_true(), m);
        }
    private:
    
        void select_predicate() {
            tb::clause & g = *get_clause();
            unsigned num_predicates = g.get_num_predicates();
            if (num_predicates == 0) {
                m_instruction = tb::UNSATISFIABLE;
                IF_VERBOSE(2, g.display(verbose_stream()); );
            }
            else {
                m_instruction = tb::SELECT_RULE;
                unsigned pi = m_selection.select(g);
                g.set_predicate_index(pi);
                IF_VERBOSE(2, verbose_stream() << mk_pp(g.get_predicate(pi), m) << "\n";);
            }
        }
        
        void apply_rule(ref<tb::clause>& r) {
            ref<tb::clause> clause = get_clause();
            ref<tb::clause> next_clause;
            if (m_unifier(clause, r, false, next_clause) &&
                l_false != query_is_sat(*next_clause)) {
                init_clause(next_clause);
                unsigned subsumer = 0;
                IF_VERBOSE(1, 
                           display_rule(*clause, verbose_stream());
                           display_premise(*clause,   
                                           verbose_stream() << "g" << next_clause->get_seqno() << " ");
                           display_clause(*next_clause, verbose_stream());
                           );
                if (m_index.is_subsumed(next_clause, subsumer)) {
                    IF_VERBOSE(1, verbose_stream() << "subsumed by g" << subsumer << "\n";);
                    m_stats.m_num_subsumed++;
                    m_clauses.pop_back();
                    m_instruction = tb::SELECT_RULE;
                }
                else {
                    m_stats.m_num_unfold++;
                    next_clause->set_parent(clause);
                    m_index.insert(next_clause);
                    m_instruction = tb::SELECT_PREDICATE;
                }
            }
            else {
                m_stats.m_num_no_unfold++;
                m_instruction = tb::SELECT_RULE;
            }
        }
        
        void select_rule() {   
            tb::clause& g  = *get_clause();
            g.inc_next_rule();
            unsigned pi  = g.get_predicate_index();
            func_decl* p = g.get_predicate(pi)->get_decl();
            unsigned num_rules = m_rules.get_num_rules(p);
            unsigned index = g.get_next_rule();
            if (num_rules <= index) {
                m_instruction = tb::BACKTRACK;
            }
            else {
                ref<tb::clause> rl = m_rules.get_rule(p, index);
                apply_rule(rl);
            }
        }

        void backtrack() {
            SASSERT(!m_clauses.empty());
            m_clauses.pop_back();            
            if (m_clauses.empty()) {
                m_instruction = tb::SATISFIABLE;
            }
            else {
                m_instruction = tb::SELECT_RULE;
            }
        }

        lbool run() {
            m_instruction = tb::SELECT_PREDICATE;
            m_status      = l_undef;
            while (true) {
                IF_VERBOSE(2, verbose_stream() << m_instruction << "\n";);
                if (m_cancel) {
                    cleanup();
                    return l_undef;
                }
                switch(m_instruction) {
                case tb::SELECT_PREDICATE: 
                    select_predicate(); 
                    break;
                case tb::SELECT_RULE: 
                    select_rule(); 
                    break;
                case tb::BACKTRACK:
                    backtrack();
                    break;
                case tb::SATISFIABLE: 
                    m_status = l_false;
                    return l_false;
                case tb::UNSATISFIABLE:
                    m_status = l_true;
                    IF_VERBOSE(1, display_certificate(verbose_stream()););
                    return l_true;
                case tb::CANCEL:
                    cleanup();
                    m_status = l_undef;
                    return l_undef;
                }
            }
        }    

        lbool query_is_sat(tb::clause const& g) {
            ptr_vector<sort> sorts;
            svector<symbol> names;
            expr_ref fml = g.get_body();
            get_free_vars(fml, sorts);
            sorts.reverse();
            for (unsigned i = 0; i < sorts.size(); ++i) {
                if (!sorts[i]) {
                    sorts[i] = m.mk_bool_sort();
                }
                names.push_back(symbol(i));
            }
            if (!sorts.empty()) {
                fml = m.mk_exists(sorts.size(), sorts.c_ptr(), names.c_ptr(), fml);
            }
            m_solver.push();
            m_solver.assert_expr(fml);
            lbool is_sat = m_solver.check();            
            m_solver.pop(1);

            TRACE("dl", tout << is_sat << ":\n" << mk_pp(fml, m) << "\n";);
            
            return is_sat;
        }


        void init_clause(ref<tb::clause>& clause) {
            clause->set_index(m_clauses.size());
            clause->set_seqno(m_seqno++);
            m_clauses.push_back(clause);
        }

        ref<tb::clause> get_clause() const { return m_clauses.back(); }


        void display_rule(tb::clause const& p, std::ostream& out) {
            func_decl* f = p.get_predicate(p.get_predicate_index())->get_decl();
            ref<tb::clause> rl = m_rules.get_rule(f, p.get_next_rule());
            unsigned idx = rl->get_index();
            if (!m_displayed_rules.contains(idx)) {
                m_displayed_rules.insert(idx);
                rl->display(out << "r" << p.get_next_rule() << ": ");
            }
        }

        void display_premise(tb::clause& p, std::ostream& out) {
            func_decl* f = p.get_predicate(p.get_predicate_index())->get_decl();
            out << "{g" << p.get_seqno() << " " << f->get_name() << " pos: " << p.get_predicate_index() << " rule: " << p.get_next_rule() << "}\n";
        }

        void display_clause(tb::clause& g, std::ostream& out) {
            g.display(out);
        }

        proof_ref get_proof() const {
            scoped_proof sp(m);
            proof_ref pr(m);
            proof_ref_vector prs(m);
            expr_ref_vector subst(m);
            ref<tb::clause> clause = get_clause();
            ref<tb::clause> replayed_clause;
            replace_proof_converter pc(m);

            // clause is a empty clause. 
            // Pretend it is asserted.
            // It gets replaced by premises.
            SASSERT(clause->get_num_predicates() == 0); 
            expr_ref root = clause->to_formula();

            vector<expr_ref_vector> substs;
            while (0 != clause->get_index()) {         
                SASSERT(clause->get_parent_index() < clause->get_index());       
                unsigned p_index  = clause->get_parent_index();
                unsigned p_rule   = clause->get_parent_rule();
                ref<tb::clause> parent = m_clauses[p_index];
                unsigned pi = parent->get_predicate_index();
                func_decl* pred = parent->get_predicate(pi)->get_decl();
                ref<tb::clause> rl = m_rules.get_rule(pred, p_rule); 
                VERIFY(m_unifier(parent, rl, true, replayed_clause));
                expr_ref_vector s1(m_unifier.get_rule_subst(true));
                expr_ref_vector s2(m_unifier.get_rule_subst(false));
                resolve_rule(pc, *parent, *rl, s1, s2, *clause);
                clause = parent;
                substs.push_back(s1);
            }
            for (unsigned i = substs.size(); i > 0; ) {
                --i;
                apply_subst(subst, substs[i]);
            }
            expr_ref body = clause->get_body();
            var_subst vs(m, false);
            vs(body, subst.size(), subst.c_ptr(), body);
            IF_VERBOSE(1, verbose_stream() << mk_pp(body, m) << "\n";);
            pc.invert();
            prs.push_back(m.mk_asserted(root));
            pc(m, 1, prs.c_ptr(), pr);
            return pr;
        }

        void resolve_rule(replace_proof_converter& pc, tb::clause const& r1, tb::clause const& r2, 
                          expr_ref_vector const& s1, expr_ref_vector const& s2, tb::clause const& res) const {
            unsigned idx = r1.get_predicate_index();
            expr_ref fml1 = r1.to_formula();
            expr_ref fml2 = r2.to_formula();
            expr_ref fml3 = res.to_formula();
            vector<expr_ref_vector> substs;
            svector<std::pair<unsigned, unsigned> > positions;
            substs.push_back(s1);
            substs.push_back(s2);            
            scoped_proof _sc(m);
            proof_ref pr(m);
            proof_ref_vector premises(m);
            premises.push_back(m.mk_asserted(fml1));
            premises.push_back(m.mk_asserted(fml2));
            positions.push_back(std::make_pair(idx+1, 0));            
            pr = m.mk_hyper_resolve(2, premises.c_ptr(), fml3, positions, substs);
            pc.insert(pr);
        }
            
    };

    tab::tab(context& ctx):
        m_imp(alloc(imp, ctx)) {        
    }
    tab::~tab() {
        dealloc(m_imp);
    }    
    lbool tab::query(expr* query) {
        return m_imp->query(query);
    }
    void tab::cancel() {
        m_imp->cancel();
    }
    void tab::cleanup() {
        m_imp->cleanup();
    }
    void tab::reset_statistics() {
        m_imp->reset_statistics();
    }
    void tab::collect_statistics(statistics& st) const {
        m_imp->collect_statistics(st);
    }
    void tab::display_certificate(std::ostream& out) const {
        m_imp->display_certificate(out);
    }
    expr_ref tab::get_answer() {
        return m_imp->get_answer();
    }

};<|MERGE_RESOLUTION|>--- conflicted
+++ resolved
@@ -171,9 +171,9 @@
             m_index(0), 
             m_num_vars(0),
             m_predicate_index(0), 
-            m_next_rule(static_cast<unsigned>(-1)),
             m_parent_rule(0),
             m_parent_index(0),
+            m_next_rule(static_cast<unsigned>(-1)),
             m_ref(0) {
         }
         
@@ -797,8 +797,7 @@
             m_sub2(m) {}
         
         bool operator()(ref<clause>& tgt, ref<clause>& src, bool compute_subst, ref<clause>& result) {
-            unsigned idx = tgt->get_predicate_index();
-            return new_unify(*tgt, *src, compute_subst, result);
+            return unify(*tgt, *src, compute_subst, result);
         }
 
         expr_ref_vector get_rule_subst(bool is_tgt) {
@@ -810,8 +809,7 @@
             }
         }
 
-        bool new_unify(clause const& tgt, clause const& src, bool compute_subst, ref<clause>& result) {
-            
+        bool unify(clause const& tgt, clause const& src, bool compute_subst, ref<clause>& result) {            
             qe_lite qe(m);
             reset();
             unsigned idx = tgt.get_predicate_index();
@@ -867,18 +865,8 @@
             var_ref w(m);
             for (unsigned i = 0, j = 0; i < vars.size(); ++i) {
                 if (vars[i]) {
-<<<<<<< HEAD
                     w = m.mk_var(j, vars[i]);
                     m_rename.push_back(w);
-=======
-                    if (i != j) {
-                        var_ref v(m), w(m);
-                        v = m.mk_var(i, vars[i]);
-                        w = m.mk_var(j, vars[i]);
-                        m_S2.insert(v.get(), 0, expr_offset(w, 0));
-                        change = true;
-                    }
->>>>>>> afaef63b
                     ++j;
                 }
                 else {
