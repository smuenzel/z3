--- conflicted
+++ resolved
@@ -94,12 +94,8 @@
         void setup_bv();
         void setup_arith();
         void setup_dl();
-<<<<<<< HEAD
-        void setup_seq(static_features const & st);
-=======
         void setup_seq_str(static_features const & st);
         void setup_seq();
->>>>>>> 1177be63
         void setup_card();
         void setup_i_arith();
         void setup_mi_arith();
