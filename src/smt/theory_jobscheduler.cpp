/*++
Copyright (c) 2018 Microsoft Corporation

Module Name:

    theory_jobscheduler.cpp

Abstract:


Author:

    Nikolaj Bjorner (nbjorner) 2018-09-08.

Revision History:

TODO:

- arithmetic interface

- propagation queue:
  - register bounds on start times to propagate energy constraints
  - more general registration mechanism for arithmetic theory.
- interact with opt
- jobs without resources
  - complain or add dummy resource? At which level.

Features:
- properties
- priority
  - try mss based from outside
- job-goal
   - try optimization based on arithmetic solver.
   - earliest start, latest start
- constraint level
   - add constraints gradually
- resource groups
  - resource groups like a resource
  - resources bound to resource groups within time intervals
  - job can require to use K resources from a resource group simultaneously.

--*/

#include "ast/ast_pp.h"
#include "smt/theory_jobscheduler.h"
#include "smt/smt_context.h"
#include "smt/smt_arith_value.h"
#include "smt/smt_model_generator.h"

namespace smt {

    theory_var theory_jobscheduler::mk_var(enode * n) {
        theory_var v = theory::mk_var(n);
        return v;
    }

    bool theory_jobscheduler::internalize_term(app * term) {
        context & ctx = get_context();        
        if (ctx.e_internalized(term))
            return true;
        for (expr* arg : *term) {
            if (!ctx.e_internalized(arg)) 
                ctx.internalize(arg, false);
        }        
        enode* e = ctx.mk_enode(term, false, false, true);
        theory_var v = mk_var(e);
        ctx.attach_th_var(e, this, v);
        ctx.mark_as_relevant(e);
        return true;
    }

    bool theory_jobscheduler::internalize_atom(app * atom, bool gate_ctx) {
        TRACE("csp", tout << mk_pp(atom, m) << "\n";);
        context & ctx = get_context();        
        SASSERT(u.is_model(atom));
        for (expr* arg : *atom) {
            if (!ctx.e_internalized(arg)) ctx.internalize(arg, false);
            internalize_cmd(arg);
        }
        add_done();
        bool_var bv = ctx.mk_bool_var(atom);
        ctx.set_var_theory(bv, get_id());
        return true;
    }

    struct symbol_cmp {
        bool operator()(symbol const& s1, symbol const& s2) const {
            return lt(s1, s2);
        }
    };

    // TBD: stronger parameter validation
    void theory_jobscheduler::internalize_cmd(expr* cmd) {
        symbol key, val;
        rational r;
        expr* job, *resource;
        unsigned j = 0, res = 0, cap = 0, loadpct = 100, level = 0;
        time_t start = 0, end = std::numeric_limits<time_t>::max(), capacity = 0;
        js_job_goal goal;
        js_optimization_objective obj;
        properties ps;
        if (u.is_set_preemptable(cmd, job) && u.is_job(job, j)) {
            set_preemptable(j, true);            
        }
        else if (u.is_add_resource_available(cmd, resource, loadpct, cap, start, end, ps) && u.is_resource(resource, res)) {
            std::sort(ps.begin(), ps.end(), symbol_cmp());
            (void) cap; // TBD
            add_resource_available(res, loadpct, start, end, ps);
        }
        else if (u.is_add_job_resource(cmd, job, resource, loadpct, capacity, end, ps) && u.is_job(job, j) && u.is_resource(resource, res)) {
            std::sort(ps.begin(), ps.end(), symbol_cmp());
            add_job_resource(j, res, loadpct, capacity, end, ps);
        }
        else if (u.is_job_goal(cmd, goal, level, job) && u.is_job(job, j)) {
            // skip
        }
        else if (u.is_objective(cmd, obj)) {
            // skip
        }
        else {
            invalid_argument("command not recognized ", cmd);
        }
    }

    void theory_jobscheduler::invalid_argument(char const* msg, expr* arg) {
        std::ostringstream strm;
        strm << msg << mk_pp(arg, m);
        throw default_exception(strm.str());
    }

    void theory_jobscheduler::new_eq_eh(theory_var v1, theory_var v2) {
        enode* e1 = get_enode(v1);
        enode* root = e1->get_root();
        unsigned r;
        if (u.is_resource(root->get_owner(), r)) {
            enode* next = e1;
            do {
                unsigned j;
                if (u.is_job2resource(next->get_owner(), j) && !m_jobs[j].m_is_bound) {
                    m_bound_jobs.push_back(j);
                    m_jobs[j].m_is_bound = true;
                }
                next = next->get_next();
            }
            while (e1 != next);
        }
    }


    void theory_jobscheduler::new_diseq_eh(theory_var v1, theory_var v2) {

    }

    void theory_jobscheduler::push_scope_eh() {
        scope s;
        s.m_bound_jobs_lim = m_bound_jobs.size();
        s.m_bound_qhead = m_bound_qhead;
        m_scopes.push_back(s);
    }

    void theory_jobscheduler::pop_scope_eh(unsigned num_scopes) {
        unsigned new_lvl = m_scopes.size() - num_scopes;
        scope const& s = m_scopes[new_lvl];
        for (unsigned i = s.m_bound_jobs_lim; i < m_bound_jobs.size(); ++i) {
            unsigned j = m_bound_jobs[i];
            m_jobs[j].m_is_bound = false;
        }
        m_bound_jobs.shrink(s.m_bound_jobs_lim);
        m_bound_qhead = s.m_bound_qhead;
        m_scopes.shrink(new_lvl);
    }

    final_check_status theory_jobscheduler::final_check_eh() {
        TRACE("csp", tout << "\n";);
        bool blocked = false;
        for (unsigned j = 0; j < m_jobs.size(); ++j) {
            if (split_job2resource(j)) {
                return FC_CONTINUE;
            }
        }
        for (unsigned r = 0; r < m_resources.size(); ++r) {
            if (constrain_resource_energy(r)) {
                blocked = true;
            }
        }
        for (unsigned j = 0; j < m_jobs.size(); ++j) {
            if (constrain_end_time_interval(j, resource(j))) {
                blocked = true;
            }
        }
        
        if (blocked) return FC_CONTINUE;
        return FC_DONE;
    }

    bool theory_jobscheduler::can_propagate() {
        return m_bound_qhead < m_bound_jobs.size();
    }

    literal theory_jobscheduler::mk_literal(expr * e) {
        expr_ref _e(e, m);
        context& ctx = get_context();
        if (!ctx.e_internalized(e)) {
            ctx.internalize(e, false);
        }
        ctx.mark_as_relevant(ctx.get_enode(e));
        return ctx.get_literal(e);
    }

    literal theory_jobscheduler::mk_ge(expr* e, time_t t) {
        return mk_literal(mk_ge_expr(e, t));
    }

    expr* theory_jobscheduler::mk_ge_expr(expr* e, time_t t) {
        return a.mk_ge(e, a.mk_int(rational(t, rational::ui64())));
    }

    literal theory_jobscheduler::mk_ge(enode* e, time_t t) {
        return mk_ge(e->get_owner(), t);
    }

    literal theory_jobscheduler::mk_le(expr* e, time_t t) {
        return mk_literal(mk_le_expr(e, t));
    }

    expr* theory_jobscheduler::mk_le_expr(expr* e, time_t t) {
        return a.mk_le(e, a.mk_int(rational(t, rational::ui64())));
    }

    literal theory_jobscheduler::mk_le(enode* l, enode* r) {
        context& ctx = get_context();
        expr_ref le(a.mk_le(l->get_owner(), r->get_owner()), m);
        ctx.get_rewriter()(le);
        return mk_literal(le);
    }

    literal theory_jobscheduler::mk_le(enode* e, time_t t) {
        return mk_le(e->get_owner(), t);
    }

    literal theory_jobscheduler::mk_eq_lit(expr * l, expr * r) {
        literal lit = mk_eq(l, r, false);
        get_context().mark_as_relevant(lit);
        return lit;
    }


    /**
     * iterator of job overlaps.
     */
    theory_jobscheduler::job_overlap::job_overlap(vector<job_time>& starts, vector<job_time>& ends):
        m_start(0), m_starts(starts), m_ends(ends), s_idx(0), e_idx(0) {
        job_time::compare cmp;
        std::sort(starts.begin(), starts.end(), cmp);
        std::sort(ends.begin(),   ends.end(),   cmp);        
    }

    bool theory_jobscheduler::job_overlap::next() {
        if (s_idx == m_starts.size()) {
            return false;
        }
        do {
            m_start = std::max(m_start, m_starts[s_idx].m_time);
                
            // add jobs that start before or at m_start
            while (s_idx < m_starts.size() && m_starts[s_idx].m_time <= m_start) {
                m_jobs.insert(m_starts[s_idx].m_job);
                ++s_idx;
            }
            // remove jobs that end before m_start.
            while (e_idx < m_ends.size() && m_ends[e_idx].m_time < m_start) {
                m_jobs.remove(m_ends[e_idx].m_job);
                ++e_idx;
            }   
        }
        // as long as set of jobs increments, add to m_start
        while (s_idx < m_starts.size() && e_idx < m_ends.size() && 
               m_starts[s_idx].m_time <= m_ends[e_idx].m_time);
            
        return true;
    }


    /**
     *  r = resource(j) & start(j) >= slb => end(j) >= ect(j, r, slb)
     *
     * note: not used so far
     * note: subsumed by constrain_end_time_interval used in final-check
     */
    void theory_jobscheduler::propagate_end_time(unsigned j, unsigned r) {
        time_t slb = est(j);
        time_t clb = ect(j, r, slb);
        context& ctx = get_context();

        if (clb > end(j)) {
            job_info const& ji = m_jobs[j];
            literal start_ge_lo = mk_ge(ji.m_start, slb);
            if (ctx.get_assignment(start_ge_lo) != l_true) {
                return;
            }
            enode_pair eq(ji.m_job2resource, m_resources[r].m_resource);
            if (eq.first->get_root() != eq.second->get_root()) {
                return;
            }

            literal end_ge_lo = mk_ge(ji.m_end, clb);
            // Initialization ensures that satisfiable states have completion time below end.
<<<<<<< HEAD
            VERIFY(clb <= get_job_resource(j, r).m_end);
            ast_manager& m = get_manager();
            if (m.has_trace_stream()) log_axiom_instantiation(m.mk_implies(m.mk_and(m.mk_eq(eq.first->get_owner(), eq.second->get_owner()), ctx.bool_var2expr(start_ge_lo.var())), ctx.bool_var2expr(end_ge_lo.var())));
            if (m.has_trace_stream()) m.trace_stream() << "[end-of-instance]\n";
=======
>>>>>>> bb7aa162
            region& r = ctx.get_region();
            ctx.assign(end_ge_lo, 
                       ctx.mk_justification(
                           ext_theory_propagation_justification(get_id(), r, 1, &start_ge_lo, 1, &eq, end_ge_lo, 0, nullptr)));
        }
    }

    /**
     *  For time interval [t0, t1] the end-time can be computed as a function 
     *  of start time based on resource load availability.
     * 
     *  r = resource(j) & t1 >= start(j) >= t0 => end(j) = start(j) + ect(j, r, t0) - t0
     */
    bool theory_jobscheduler::constrain_end_time_interval(unsigned j, unsigned r) {
        unsigned idx1 = 0, idx2 = 0;
        if (!job_has_resource(j, r)) {
            IF_VERBOSE(0, verbose_stream() << "job " << j << " assigned non-registered resource " << r << "\n");
            return false;
        }
        time_t s = start(j);
        job_resource const& jr = get_job_resource(j, r);
        TRACE("csp", tout << "job: " << j << " resource: " << r << " start: " << s <<  "\n";);
        vector<res_available>& available = m_resources[r].m_available;
        if (!resource_available(r, s, idx1)) return false;
        if (!resource_available(jr, available[idx1])) return false;
        time_t e = ect(j, r, s);
        TRACE("csp", tout << "job: " << j << " resource: " << r << " ect: " << e <<  "\n";);
        if (!resource_available(r, e, idx2)) return false; // infeasible..
        if (!resource_available(jr, available[idx2])) return false;
        time_t start1 = available[idx1].m_start;
        time_t end1   = available[idx1].m_end;
        unsigned cap1 = available[idx1].m_loadpct;
        time_t start2 = available[idx2].m_start;
        time_t end2   = available[idx2].m_end;
        unsigned cap2 = available[idx2].m_loadpct;
        // calculate minimal start1 <= t0 <= s,    such that ect(j, r, t0) >= start2 
        // calculate maximal s      <= t1 <= end1, such that ect(j, r, t1) <= end2
        time_t delta1 = (s - start1)*cap1;
        time_t delta2 = (e - start2)*cap2;
        time_t t0, t1;
        if (delta1 <= delta2) {
            t0 = start1;
        }
        else {
            // solve for t0:
            // (s - t0)*cap1 = (e - start2)*cap2;
            t0 = s - (delta2 / cap1); 
        }
        delta1 = (end1 - s)*cap1;
        delta2 = (end2 - e)*cap2;
        if (delta1 <= delta2) {
            t1 = end1;
        }
        else {
            // solve for t1:
            // (t1 - s)*cap1 = (end2 - e)*cap2
            t1 = s + (delta2 / cap1);
        }

        time_t delta = ect(j, r, t0) - t0;
        if (end(j) == start(j) + delta) {
            return false;
        }
        TRACE("csp", tout << "job: " << j << " resource " << r << " t0: " << t0 << " t1: " << t1 << " delta: " << delta << "\n";);
        literal_vector lits;
        enode* start_e = m_jobs[j].m_start;
        enode* end_e = m_jobs[j].m_end;
        lits.push_back(~mk_eq_lit(m_jobs[j].m_job2resource, m_resources[r].m_resource));
        lits.push_back(~mk_ge(start_e, t0));
        lits.push_back(~mk_le(start_e, t1));        
        expr_ref rhs(a.mk_add(start_e->get_owner(), a.mk_int(rational(delta, rational::ui64()))), m);
        lits.push_back(mk_eq_lit(end_e->get_owner(), rhs));
        context& ctx = get_context();
        ctx.mk_clause(lits.size(), lits.c_ptr(), nullptr, CLS_AUX_LEMMA, nullptr);
        ast_manager& m = get_manager();
        if (m.has_trace_stream()) log_axiom_instantiation(m.mk_implies(m.mk_and(ctx.bool_var2expr(lits[0].var()), ctx.bool_var2expr(lits[1].var()), ctx.bool_var2expr(lits[2].var())), ctx.bool_var2expr(lits[3].var())));
        if (m.has_trace_stream()) m.trace_stream() << "[end-of-instance]\n";
        return true;
    }


    /**
     *  Ensure that job overlaps don't exceed available energy
     */ 
    bool theory_jobscheduler::constrain_resource_energy(unsigned r) {
        bool blocked = false;
        vector<job_time> starts, ends;
        res_info const& ri = m_resources[r];
        for (unsigned j : ri.m_jobs) {
            if (resource(j) == r) {
                starts.push_back(job_time(j, start(j)));
                ends.push_back(job_time(j, end(j)));
            }
        }
        job_overlap overlap(starts, ends);
        while (overlap.next()) {
            unsigned cap = 0;
            auto const& jobs = overlap.jobs();
            for (auto j : jobs) {
                cap += get_job_resource(j, r).m_loadpct;
                if (cap > 100) {
                    block_job_overlap(r, jobs, j);
                    blocked = true;
                    goto try_next_overlap;
                }
            }    
        try_next_overlap:
            ;
        }
        return blocked;
    }

    void theory_jobscheduler::block_job_overlap(unsigned r, uint_set const& jobs, unsigned last_job) {
        //
        // block the following case:
        // each job is assigned to r.
        // max { start(j) | j0..last_job } <= min { end(j) | j0..last_job }
        // joint capacity of jobs exceeds availability of resource.
        // 
        time_t max_start = 0;
        unsigned max_j = last_job;
        for (auto j : jobs) {
            if (max_start < start(j)) {
                max_start = start(j);
                max_j = j;
            }
            if (j == last_job) break;
        }
        literal_vector lits;
        for (auto j : jobs) {
            // create literals for:  
            // resource(j) == r
            // m_jobs[j].m_start <= m_jobs[max_j].m_start;
            // m_jobs[max_j].m_start <= m_jobs[j].m_end;
            lits.push_back(~mk_eq_lit(m_jobs[j].m_job2resource, m_resources[r].m_resource));
            if (j != max_j) {
                lits.push_back(~mk_le(m_jobs[j].m_start, m_jobs[max_j].m_start));
                lits.push_back(~mk_le(m_jobs[max_j].m_start, m_jobs[j].m_end));
            }
            if (j == last_job) break;
        }
        context& ctx = get_context();
        ctx.mk_clause(lits.size(), lits.c_ptr(), nullptr, CLS_AUX_LEMMA, nullptr);
    }

    void theory_jobscheduler::propagate() {
        while (m_bound_qhead < m_bound_jobs.size()) {
            unsigned j = m_bound_jobs[m_bound_qhead++];
            unsigned r = 0;
            job_info const& ji = m_jobs[j];
            VERIFY(u.is_resource(ji.m_job2resource->get_root()->get_owner(), r));
            TRACE("csp", tout << "job: " << j << " resource: " << r << "\n";);
            std::cout << j << " -o " << r << "\n";
            propagate_job2resource(j, r);
        }
    }

    void theory_jobscheduler::propagate_job2resource(unsigned j, unsigned r) {
        job_info const& ji = m_jobs[j];
        res_info const& ri = m_resources[r];
        literal eq = mk_eq_lit(ji.m_job2resource, ri.m_resource);
        if (!job_has_resource(j, r)) {
            IF_VERBOSE(0, verbose_stream() << "job " << j << " assigned non-registered resource " << r << "\n");
            return;
        }
        return;
        job_resource const& jr = get_job_resource(j, r);
        assert_last_end_time(j, r, jr, eq);
        assert_last_start_time(j, r, eq);
        assert_first_start_time(j, r, eq);
        vector<res_available> const& available = ri.m_available;
        // TBD: needs to take properties into account
        
        unsigned i = 0;
        if (!first_available(jr, ri, i)) return;
        while (true) {
            unsigned next = i + 1;
            if (!first_available(jr, ri, next)) return;
            SASSERT(available[i].m_end < available[next].m_start);
            assert_job_not_in_gap(j, r, i, next, eq);            
            if (!ji.m_is_preemptable && available[i].m_end + 1 < available[i+1].m_start) {
                assert_job_non_preemptable(j, r, i, next, eq);
            }
            i = next;
        }
    }
        
    theory_jobscheduler::theory_jobscheduler(ast_manager& m): 
        theory(m.get_family_id("csp")), 
        m(m), 
        u(m), 
        a(m), 
        m_bound_qhead(0) {
    }

    std::ostream& theory_jobscheduler::display(std::ostream & out, job_resource const& jr) const {
        return out << "r:" << jr.m_resource_id << " cap:" << jr.m_capacity << " load:" << jr.m_loadpct << " end:" << jr.m_finite_capacity_end;
        for (auto const& s : jr.m_properties) out << " " << s; out << "\n";
    }

    std::ostream& theory_jobscheduler::display(std::ostream & out, job_info const& j) const {
        for (job_resource const& jr : j.m_resources) {
            display(out << "  ", jr) << "\n";
        }
        return out;
    }

    std::ostream& theory_jobscheduler::display(std::ostream & out, res_available const& r) const {
        return out << "[" << r.m_start << ":" << r.m_end << "] @ " << r.m_loadpct << "%";
        for (auto const& s : r.m_properties) out << " " << s; out << "\n";
    }

    std::ostream& theory_jobscheduler::display(std::ostream & out, res_info const& r) const {
        for (res_available const& ra : r.m_available) {
            display(out << "   ", ra);
        }
        return out;
    }

    void theory_jobscheduler::display(std::ostream & out) const {
        out << "jobscheduler:\n";
        for (unsigned j = 0; j < m_jobs.size(); ++j) {
            display(out << "job " << j << ":\n", m_jobs[j]) << "\n";
        }
        for (unsigned r = 0; r < m_resources.size(); ++r) {
            display(out << "resource " << r << ":\n", m_resources[r]) << "\n";
        }
    }
        
    void theory_jobscheduler::collect_statistics(::statistics & st) const {

    }

    bool theory_jobscheduler::include_func_interp(func_decl* f) {
        return 
            f->get_decl_kind() == OP_JS_START ||
            f->get_decl_kind() == OP_JS_END ||
            f->get_decl_kind() == OP_JS_JOB2RESOURCE;
    }

    void theory_jobscheduler::init_model(model_generator & m) {

    }
    
    model_value_proc * theory_jobscheduler::mk_value(enode * n, model_generator & mg) {
        return alloc(expr_wrapper_proc, n->get_root()->get_owner());
    }

    bool theory_jobscheduler::get_value(enode * n, expr_ref & r) {
        std::cout << mk_pp(n->get_owner(), m) << "\n";
        return false;
    }

    theory * theory_jobscheduler::mk_fresh(context * new_ctx) { 
        return alloc(theory_jobscheduler, new_ctx->get_manager()); 
    }

    time_t theory_jobscheduler::get_lo(expr* e) {
        arith_value av(m);
        av.init(&get_context());
        rational val;
        bool is_strict;
        if (av.get_lo(e, val, is_strict) && !is_strict && val.is_uint64()) {
            return val.get_uint64();
        }
        return 0;
    }

    time_t theory_jobscheduler::get_up(expr* e) {
        arith_value av(m);
        av.init(&get_context());
        rational val;
        bool is_strict;
        if (av.get_up(e, val, is_strict) && !is_strict && val.is_uint64()) {
            return val.get_uint64();
        }
        return std::numeric_limits<time_t>::max();
    }

    time_t theory_jobscheduler::get_value(expr* e) {
        arith_value av(get_manager());
        av.init(&get_context());
        rational val;
        if (av.get_value_equiv(e, val) && val.is_uint64()) {
            return val.get_uint64();
        }
        return 0;
    }    

    time_t theory_jobscheduler::est(unsigned j) {
        return get_lo(m_jobs[j].m_start->get_owner());
    }

    time_t theory_jobscheduler::lst(unsigned j) {
        return get_up(m_jobs[j].m_start->get_owner());
    }

    time_t theory_jobscheduler::ect(unsigned j) {
        return get_lo(m_jobs[j].m_end->get_owner());
    }

    time_t theory_jobscheduler::lct(unsigned j) {
        return get_up(m_jobs[j].m_end->get_owner());
    }

    time_t theory_jobscheduler::start(unsigned j) {
        return get_value(m_jobs[j].m_start->get_owner());
    }

    time_t theory_jobscheduler::end(unsigned j) {
        return get_value(m_jobs[j].m_end->get_owner());
    }

    unsigned theory_jobscheduler::resource(unsigned j) {
        unsigned r;
        enode* next = m_jobs[j].m_job2resource, *n = next;
        do {
            if (u.is_resource(next->get_owner(), r)) {
                return r;
            }
            next = next->get_next();
        }
        while (next != n);
        return 0;
    }

    void theory_jobscheduler::set_preemptable(unsigned j, bool is_preemptable) {
        ensure_job(j).m_is_preemptable = is_preemptable;        
    }

    theory_jobscheduler::res_info& theory_jobscheduler::ensure_resource(unsigned last) {
        while (m_resources.size() <= last) {
            unsigned r = m_resources.size();
            m_resources.push_back(res_info());
            res_info& ri = m_resources.back();
            context& ctx = get_context();
            app_ref res(u.mk_resource(r), m);
            if (!ctx.e_internalized(res)) ctx.internalize(res, false);            
            ri.m_resource = ctx.get_enode(res);
            app_ref ms(u.mk_makespan(r), m);
            if (!ctx.e_internalized(ms)) ctx.internalize(ms, false);            
            ri.m_makespan = ctx.get_enode(ms);
        }
        return m_resources[last];
    }

    theory_jobscheduler::job_info& theory_jobscheduler::ensure_job(unsigned last) {
        while (m_jobs.size() <= last) {
            unsigned j = m_jobs.size();
            m_jobs.push_back(job_info());
            job_info& ji = m_jobs.back();
            context& ctx = get_context();
            app_ref job(u.mk_job(j), m);
            app_ref start(u.mk_start(j), m);
            app_ref end(u.mk_end(j), m);
            app_ref res(u.mk_job2resource(j), m);
            if (!ctx.e_internalized(job))   ctx.internalize(job, false);
            if (!ctx.e_internalized(start)) ctx.internalize(start, false);
            if (!ctx.e_internalized(end))   ctx.internalize(end, false);
            if (!ctx.e_internalized(res))   ctx.internalize(res, false);
            ji.m_job      = ctx.get_enode(job);
            ji.m_start    = ctx.get_enode(start);
            ji.m_end      = ctx.get_enode(end);
            ji.m_job2resource = ctx.get_enode(res);
        }
        return m_jobs[last];
    }

    void theory_jobscheduler::add_job_resource(unsigned j, unsigned r, unsigned loadpct, uint64_t cap, time_t finite_capacity_end, properties const& ps) {
        SASSERT(get_context().at_base_level());
        SASSERT(0 <= loadpct && loadpct <= 100);
        SASSERT(0 <= cap);
        job_info& ji = ensure_job(j);
        res_info& ri = ensure_resource(r);
        if (ji.m_resource2index.contains(r)) {
            throw default_exception("resource already bound to job");
        }
        ji.m_resource2index.insert(r, ji.m_resources.size());
        ji.m_resources.push_back(job_resource(r, cap, loadpct, finite_capacity_end, ps));
        SASSERT(!ri.m_jobs.contains(j));
        ri.m_jobs.push_back(j);
    }


    void theory_jobscheduler::add_resource_available(unsigned r, unsigned max_loadpct, time_t start, time_t end, properties const& ps) {
        SASSERT(get_context().at_base_level());
        SASSERT(1 <= max_loadpct && max_loadpct <= 100);
        SASSERT(start <= end);
        res_info& ri = ensure_resource(r);
        ri.m_available.push_back(res_available(max_loadpct, start, end, ps));
    }

    /*
     * Initialize the state based on the set of jobs and resources added.
     * Ensure that the availability slots for each resource is sorted by time.
     *
     * For each resource j:
     *   est(j) <= start(j) <= end(j) <= lct(j)
     * 
     * possible strengthenings:
     * - start(j) <= lst(j)
     * - start(j) + min_completion_time(j) <= end(j)
     * - start(j) + max_completion_time(j) >= end(j)
     * 
     * makespan constraints?
     *
     */
    void theory_jobscheduler::add_done() {
        TRACE("csp", tout << "add-done begin\n";);
        context & ctx = get_context();
        
        // sort availability intervals
        for (res_info& ri : m_resources) {
            vector<res_available>& available = ri.m_available;
            res_available::compare cmp;
            std::sort(available.begin(), available.end(), cmp);
        }

        literal lit;
        unsigned job_id = 0;
        
        for (job_info const& ji : m_jobs) {
            if (ji.m_resources.empty()) {
                throw default_exception("every job should be associated with at least one resource");
            }

            // start(j) <= end(j)            
            lit = mk_le(ji.m_start, ji.m_end);
            if (m.has_trace_stream()) log_axiom_instantiation(ctx.bool_var2expr(lit.var()));
            ctx.mk_th_axiom(get_id(), 1, &lit);
            if (m.has_trace_stream()) m.trace_stream() << "[end-of-instance]\n";

            time_t start_lb = std::numeric_limits<time_t>::max();
            time_t runtime_lb = std::numeric_limits<time_t>::max();
            time_t end_ub = 0; // , runtime_ub = 0;
            for (job_resource const& jr : ji.m_resources) {
                unsigned r = jr.m_resource_id;
                res_info const& ri = m_resources[r];
                if (ri.m_available.empty()) {
                    if (jr.m_capacity == 0) {
                        start_lb = 0;
                        end_ub = std::numeric_limits<time_t>::max();
                        runtime_lb = 0;
                    }
                    continue;
                }
                unsigned idx = 0;
                if (first_available(jr, ri, idx)) {
                    start_lb = std::min(start_lb, ri.m_available[idx].m_start);
                }
                else {
                    IF_VERBOSE(0, verbose_stream() << "not first-available\n";);
                }
                idx = ri.m_available.size();
                if (last_available(jr, ri, idx)) {
                    end_ub = std::max(end_ub, ri.m_available[idx].m_end);                    
                }
                else {
                    IF_VERBOSE(0, verbose_stream() << "not last-available\n";);
                }
                runtime_lb = std::min(runtime_lb, jr.m_capacity);
                // TBD: more accurate estimates for runtime_lb based on gaps
                // TBD: correct estimate of runtime_ub taking gaps into account.
            }
            CTRACE("csp", (start_lb > end_ub), tout << "there is no associated resource working time\n";);
            if (start_lb > end_ub) {
                IF_VERBOSE(0, verbose_stream() << start_lb << " " << end_ub << "\n");
                warning_msg("Job %d has no associated resource working time", job_id);
                continue;
            }

            // start(j) >= start_lb
            lit = mk_ge(ji.m_start, start_lb);
            if (m.has_trace_stream()) log_axiom_instantiation(ctx.bool_var2expr(lit.var()));
            ctx.mk_th_axiom(get_id(), 1, &lit);
            if (m.has_trace_stream()) m.trace_stream() << "[end-of-instance]\n";

            // end(j) <= end_ub
            lit = mk_le(ji.m_end, end_ub);
            if (m.has_trace_stream()) log_axiom_instantiation(ctx.bool_var2expr(lit.var()));
            ctx.mk_th_axiom(get_id(), 1, &lit);
            if (m.has_trace_stream()) m.trace_stream() << "[end-of-instance]\n";

            // start(j) + runtime_lb <= end(j)
            // end(j) <= start(j) + runtime_ub 

            ++job_id;
        }        
        
        TRACE("csp", tout << "add-done end\n";);
    }

    // resource(j) = r => end(j) <= end(j, r)
    void theory_jobscheduler::assert_last_end_time(unsigned j, unsigned r, job_resource const& jr, literal eq) {
#if 0
        job_info const& ji = m_jobs[j];
<<<<<<< HEAD
        literal l2 = mk_le(ji.m_end, jr.m_end);
        context& ctx = get_context();
        if (m.has_trace_stream()) log_axiom_instantiation(get_manager().mk_implies(ctx.bool_var2expr(eq.var()), ctx.bool_var2expr(l2.var())));
        ctx.mk_th_axiom(get_id(), ~eq, l2);
        if (m.has_trace_stream()) m.trace_stream() << "[end-of-instance]\n";
=======
        literal l2 = mk_le(ji.m_end, jr.m_finite_capacity_end);
        get_context().mk_th_axiom(get_id(), ~eq, l2);
#endif
>>>>>>> bb7aa162
    }

    // resource(j) = r => start(j) <= lst(j, r, end(j, r))
    void theory_jobscheduler::assert_last_start_time(unsigned j, unsigned r, literal eq) {
        context& ctx = get_context();
        time_t t;
        if (lst(j, r, t)) {
            literal le = mk_le(m_jobs[j].m_start, t);
            if (m.has_trace_stream()) log_axiom_instantiation(get_manager().mk_implies(ctx.bool_var2expr(eq.var()), ctx.bool_var2expr(le.var())));
            ctx.mk_th_axiom(get_id(), ~eq, le);
            if (m.has_trace_stream()) m.trace_stream() << "[end-of-instance]\n";
        }
        else {
            eq.neg();
            if (m.has_trace_stream()) log_axiom_instantiation(get_manager().mk_not(ctx.bool_var2expr(eq.var())));
            ctx.mk_th_axiom(get_id(), 1, &eq);
            if (m.has_trace_stream()) m.trace_stream() << "[end-of-instance]\n";
        }
    }

    // resource(j) = r => start(j) >= available[0].m_start
    void theory_jobscheduler::assert_first_start_time(unsigned j, unsigned r, literal eq) {
        job_resource const& jr = get_job_resource(j, r);
        unsigned idx = 0;
        if (!first_available(jr, m_resources[r], idx)) return;
        vector<res_available>& available = m_resources[r].m_available;
        literal l2 = mk_ge(m_jobs[j].m_start, available[idx].m_start);
        context& ctx = get_context();
        if (m.has_trace_stream()) log_axiom_instantiation(get_manager().mk_implies(ctx.bool_var2expr(eq.var()), ctx.bool_var2expr(l2.var())));
        ctx.mk_th_axiom(get_id(), ~eq, l2);
        if (m.has_trace_stream()) m.trace_stream() << "[end-of-instance]\n";
    }

    // resource(j) = r => start(j) <= end[idx]  || start[idx+1] <= start(j);
    void theory_jobscheduler::assert_job_not_in_gap(unsigned j, unsigned r, unsigned idx, unsigned idx1, literal eq) {
        job_resource const& jr = get_job_resource(j, r);
        (void) jr;
        vector<res_available>& available = m_resources[r].m_available;        
        SASSERT(resource_available(jr, available[idx]));
        literal l2 = mk_ge(m_jobs[j].m_start, available[idx1].m_start);
        literal l3 = mk_le(m_jobs[j].m_start, available[idx].m_end);
        context& ctx = get_context();
        ast_manager& m = get_manager();
        if (m.has_trace_stream()) log_axiom_instantiation(m.mk_implies(ctx.bool_var2expr(eq.var()), m.mk_or(ctx.bool_var2expr(l2.var()), ctx.bool_var2expr(l3.var()))));
        ctx.mk_th_axiom(get_id(), ~eq, l2, l3);        
        if (m.has_trace_stream()) m.trace_stream() << "[end-of-instance]\n";
    }

    // resource(j) = r => end(j) <= end[idx] || start[idx+1] <= start(j);
    void theory_jobscheduler::assert_job_non_preemptable(unsigned j, unsigned r, unsigned idx, unsigned idx1, literal eq) {
        vector<res_available>& available = m_resources[r].m_available;        
        job_resource const& jr = get_job_resource(j, r);
        (void) jr;
        SASSERT(resource_available(jr, available[idx]));
        literal l2 = mk_le(m_jobs[j].m_end, available[idx].m_end);
        literal l3 = mk_ge(m_jobs[j].m_start, available[idx1].m_start);
        context& ctx = get_context();
        ast_manager& m = get_manager();
        if (m.has_trace_stream()) log_axiom_instantiation(m.mk_implies(ctx.bool_var2expr(eq.var()), m.mk_or(ctx.bool_var2expr(l2.var()), ctx.bool_var2expr(l3.var()))));
        ctx.mk_th_axiom(get_id(), ~eq, l2, l3);
        if (m.has_trace_stream()) m.trace_stream() << "[end-of-instance]\n";
    }    

    /**
     * bind a job to one of the resources it can run on.
     */
    bool theory_jobscheduler::split_job2resource(unsigned j) {
        job_info const& ji = m_jobs[j];
        context& ctx = get_context();
        ast_manager& m = get_manager();
        if (ji.m_is_bound) return false;
        auto const& jrs = ji.m_resources;
        for (job_resource const& jr : jrs) {
            unsigned r = jr.m_resource_id;
            res_info const& ri = m_resources[r];
            enode* e1 = ji.m_job2resource;
            enode* e2 = ri.m_resource;
            if (ctx.is_diseq(e1, e2))
                continue;
            literal eq = mk_eq_lit(e1, e2);
            if (m.has_trace_stream()) log_axiom_instantiation(m.mk_or(ctx.bool_var2expr(eq.var()), m.mk_not(ctx.bool_var2expr(eq.var()))));
            if (m.has_trace_stream()) m.trace_stream() << "[end-of-instance]\n";
            if (ctx.get_assignment(eq) != l_false) {
                ctx.mark_as_relevant(eq);
                if (assume_eq(e1, e2)) {
                    return true;
                }
            }
        }
        literal_vector lits;
        ptr_vector<expr> exprs;
        for (job_resource const& jr : jrs) {
            unsigned r = jr.m_resource_id;
            res_info const& ri = m_resources[r];
            enode* e1 = ji.m_job2resource;
            enode* e2 = ri.m_resource;
            literal eq = mk_eq_lit(e1, e2);
            lits.push_back(eq);
            exprs.push_back(ctx.bool_var2expr(eq.var()));
        }
        if (m.has_trace_stream()) log_axiom_instantiation(m.mk_or(exprs.size(), exprs.c_ptr()));
        ctx.mk_th_axiom(get_id(), lits.size(), lits.c_ptr());
        if (m.has_trace_stream()) m.trace_stream() << "[end-of-instance]\n";
        return true;
    }

    /**
     * check that each job is run on some resource according to 
     * requested capacity.
     * 
     * Check that the sum of jobs run in each time instance
     * does not exceed capacity.
     */
    void theory_jobscheduler::validate_assignment() {
        vector<vector<job_time>> start_times, end_times;
        start_times.reserve(m_resources.size());
        end_times.reserve(m_resources.size());
        for (unsigned j = 0; j < m_jobs.size(); ++j) {
            unsigned r = resource(j);
            start_times[r].push_back(job_time(j, start(j))); 
            end_times[r].push_back(job_time(j, end(j))); 
            if (ect(j, r, start(j)) > end(j)) {
                throw default_exception("job not assigned full capacity");
            }
            unsigned idx;
            if (!resource_available(r, start(j), idx)) {
                throw default_exception("resource is not available at job start time");
            }
        }
        for (unsigned r = 0; r < m_resources.size(); ++r) {
            // order jobs running on r by start, end-time intervals
            // then consume ordered list to find jobs in scope.
            job_overlap overlap(start_times[r], end_times[r]);
            while (overlap.next()) {
                // check that sum of job loads does not exceed 100%
                unsigned cap = 0;
                for (auto j : overlap.jobs()) {
                    cap += get_job_resource(j, r).m_loadpct;
                }
                if (cap > 100) {
                    throw default_exception("capacity on resource exceeded");
                }
            }
        }
    }

    bool theory_jobscheduler::job_has_resource(unsigned j, unsigned r) const {
        return m_jobs[j].m_resource2index.contains(r);
    }

    theory_jobscheduler::job_resource const& theory_jobscheduler::get_job_resource(unsigned j, unsigned r) const {
        job_info const& ji = m_jobs[j];
        return ji.m_resources[ji.m_resource2index[r]];
    }

    /**
     * find idx, if any, such that t is within the time interval of available[idx]
     */    
    bool theory_jobscheduler::resource_available(unsigned r, time_t t, unsigned& idx) {
        vector<res_available>& available = m_resources[r].m_available;
        unsigned lo = 0, hi = available.size(), mid = hi / 2;
        while (lo < hi) {
            SASSERT(lo <= mid && mid < hi);
            res_available const& ra = available[mid];
            if (ra.m_start <= t && t <= ra.m_end) {
                idx = mid;
                return true;
            }
            else if (ra.m_start > t && mid > 0) {
                hi = mid;
                mid = lo + (mid - lo) / 2;
            }
            else if (ra.m_end < t) {
                lo = mid + 1;
                mid += (hi - mid) / 2;
            }
            else {
                break;
            }
        }
        return false;
    }

    /**
     * compute earliest completion time for job j on resource r starting at time start.
     */    
    time_t theory_jobscheduler::ect(unsigned j, unsigned r, time_t start) {
        job_resource const& jr = get_job_resource(j, r);
        vector<res_available>& available = m_resources[r].m_available;

        unsigned j_load_pct = jr.m_loadpct;
        time_t cap = jr.m_capacity;
        unsigned idx = 0;
        if (!resource_available(r, start, idx)) {
            TRACE("csp", tout << "resource is not available for " << j << " " << r << "\n";);
            return std::numeric_limits<time_t>::max();
        }
        SASSERT(cap > 0);
        
        for (; idx < available.size(); ++idx) {
            if (!resource_available(jr, available[idx])) continue;
            start             = std::max(start, available[idx].m_start);
            time_t end        = available[idx].m_end;
            unsigned load_pct = available[idx].m_loadpct;
            time_t delta = solve_for_capacity(load_pct, j_load_pct, start, end);
            TRACE("csp", tout << "delta: " << delta << " capacity: " << cap << " load " 
                  << load_pct << " jload: " << j_load_pct << " start: " << start << " end " << end << "\n";);
            if (delta > cap) {
                end = solve_for_end(load_pct, j_load_pct, start, cap);
                cap = 0;
            }
            else {
                cap -= delta;
            }
            if (cap == 0) {
                return end;
            }
        }        
        return std::numeric_limits<time_t>::max();        
    }

    /**
     * find end, such that cap = (load / job_load_pct) * (end - start + 1)
     */
    time_t theory_jobscheduler::solve_for_end(unsigned load_pct, unsigned job_load_pct, time_t start, time_t cap) {
        SASSERT(load_pct > 0);
        SASSERT(job_load_pct > 0);
        //      cap = (load / job_load_pct) * (end - start + 1)
        // <=> 
        //      end - start + 1 = (cap * job_load_pct) / load 
        // <=>
        //      end = start - 1 + (cap * job_load_pct) / load
        // <=>
        //      end = (load * (start - 1) + cap * job_load_pct) / load
        unsigned load = std::min(load_pct, job_load_pct);
        return (load * (start - 1) + cap * job_load_pct) / load;
    }

    /**
     * find start, such that cap = (load / job_load_pct) * (end - start + 1)
     */
    time_t theory_jobscheduler::solve_for_start(unsigned load_pct, unsigned job_load_pct, time_t end, time_t cap) {
        SASSERT(load_pct > 0);
        SASSERT(job_load_pct > 0);
        //      cap = (load / job_load_pct) * (end - start + 1)
        // <=> 
        //      end - start + 1 = (cap * job_load_pct) / load 
        // <=>
        //      start = end + 1 - (cap * job_load_pct) / load
        // <=>
        //      start = (load * (end + 1) - cap * job_load_pct) / load
        unsigned load = std::min(load_pct, job_load_pct);
        return (load * (end + 1) - cap * job_load_pct) / load;
    }

    /**
     * find cap, such that cap = (load / job_load_pct) * (end - start + 1)
     */
    time_t theory_jobscheduler::solve_for_capacity(unsigned load_pct, unsigned job_load_pct, time_t start, time_t end) {
        SASSERT(job_load_pct > 0);
        unsigned load = std::min(load_pct, job_load_pct);
        return (load * (end - start + 1)) / job_load_pct;
    }

    /**
     * Compute last start time for job on resource r.
     */
    bool theory_jobscheduler::lst(unsigned j, unsigned r, time_t& start) {
        start = 0;
        job_resource const& jr = get_job_resource(j, r);
        vector<res_available>& available = m_resources[r].m_available;
        unsigned j_load_pct = jr.m_loadpct;
        time_t cap = jr.m_capacity;
        for (unsigned idx = available.size(); idx-- > 0; ) {
            if (!resource_available(jr, available[idx])) continue;
            start    = available[idx].m_start;
            time_t end      = available[idx].m_end;
            unsigned load_pct = available[idx].m_loadpct;
            time_t delta = solve_for_capacity(load_pct, j_load_pct, start, end);
            if (delta > cap) {
                start = solve_for_start(load_pct, j_load_pct, end, cap);
                cap = 0;
            }
            else {
                cap -= delta;
            }
            if (cap == 0) {
                return true;
            }
        }
        return false;
    }

    /**
     * \brief check that job properties is a subset of resource properties.
     * It assumes that both vectors are sorted.
     */

    bool theory_jobscheduler::resource_available(job_resource const& jr, res_available const& ra) const {
        auto const& jps = jr.m_properties;
        auto const& rps = ra.m_properties;
        if (jps.size() > rps.size()) {
            return false;
        }
        unsigned j = 0, i = 0;
        for (; i < jps.size() && j < rps.size(); ) {
            if (jps[i] == rps[j]) {
                ++i; ++j;
            }
            else if (lt(rps[j], jps[i])) {
                ++j;
            }
            else {
                break;
            }            
        }
        return i == jps.size();
    }

    /**
     * \brief minimal current resource available for job resource, includes idx.
     */
    bool theory_jobscheduler::first_available(job_resource const& jr, res_info const& ri, unsigned& idx) const {
        for (; idx < ri.m_available.size(); ++idx) {
            if (resource_available(jr, ri.m_available[idx])) 
                return true;
        }
        return false;
    }

    /**
     * \brief maximal previous resource available for job resource, excludes idx.
     */
    bool theory_jobscheduler::last_available(job_resource const& jr, res_info const& ri, unsigned& idx) const {
        while (idx-- > 0) {
            if (resource_available(jr, ri.m_available[idx])) 
                return true;
        }
        return false;
    }

    
};
<|MERGE_RESOLUTION|>--- conflicted
+++ resolved
@@ -305,13 +305,9 @@
 
             literal end_ge_lo = mk_ge(ji.m_end, clb);
             // Initialization ensures that satisfiable states have completion time below end.
-<<<<<<< HEAD
-            VERIFY(clb <= get_job_resource(j, r).m_end);
             ast_manager& m = get_manager();
             if (m.has_trace_stream()) log_axiom_instantiation(m.mk_implies(m.mk_and(m.mk_eq(eq.first->get_owner(), eq.second->get_owner()), ctx.bool_var2expr(start_ge_lo.var())), ctx.bool_var2expr(end_ge_lo.var())));
             if (m.has_trace_stream()) m.trace_stream() << "[end-of-instance]\n";
-=======
->>>>>>> bb7aa162
             region& r = ctx.get_region();
             ctx.assign(end_ge_lo, 
                        ctx.mk_justification(
@@ -808,17 +804,12 @@
     void theory_jobscheduler::assert_last_end_time(unsigned j, unsigned r, job_resource const& jr, literal eq) {
 #if 0
         job_info const& ji = m_jobs[j];
-<<<<<<< HEAD
-        literal l2 = mk_le(ji.m_end, jr.m_end);
+        literal l2 = mk_le(ji.m_end, jr.m_finite_capacity_end);
         context& ctx = get_context();
         if (m.has_trace_stream()) log_axiom_instantiation(get_manager().mk_implies(ctx.bool_var2expr(eq.var()), ctx.bool_var2expr(l2.var())));
         ctx.mk_th_axiom(get_id(), ~eq, l2);
         if (m.has_trace_stream()) m.trace_stream() << "[end-of-instance]\n";
-=======
-        literal l2 = mk_le(ji.m_end, jr.m_finite_capacity_end);
-        get_context().mk_th_axiom(get_id(), ~eq, l2);
 #endif
->>>>>>> bb7aa162
     }
 
     // resource(j) = r => start(j) <= lst(j, r, end(j, r))
