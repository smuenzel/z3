/*++
Copyright (c) 2006 Microsoft Corporation

Module Name:

    smt_context.cpp

Abstract:

    <abstract>

Author:

    Leonardo de Moura (leonardo) 2008-02-19.

Revision History:

--*/
#include<math.h>
#include "smt/smt_context.h"
#include "util/luby.h"
#include "ast/ast_pp.h"
#include "ast/ast_ll_pp.h"
#include "util/warning.h"
#include "smt/smt_quick_checker.h"
#include "ast/proofs/proof_checker.h"
#include "ast/ast_util.h"
#include "smt/uses_theory.h"
#include "model/model.h"
#include "smt/smt_for_each_relevant_expr.h"
#include "util/timeit.h"
#include "ast/well_sorted.h"
#include "util/union_find.h"
#include "smt/smt_model_generator.h"
#include "smt/smt_model_checker.h"
#include "smt/smt_model_finder.h"
#include "model/model_pp.h"
#include "ast/ast_smt2_pp.h"
#include "ast/ast_translation.h"

namespace smt {

    context::context(ast_manager & m, smt_params & p, params_ref const & _p):
        m_manager(m),
        m_fparams(p),
        m_params(_p),
        m_setup(*this, p),
        m_asserted_formulas(m, p, _p),
        m_qmanager(alloc(quantifier_manager, *this, p, _p)),
        m_model_generator(alloc(model_generator, m)),
        m_relevancy_propagator(mk_relevancy_propagator(*this)),
        m_random(p.m_random_seed),
        m_flushing(false),
        m_progress_callback(nullptr),
        m_next_progress_sample(0),
        m_fingerprints(m, m_region),
        m_b_internalized_stack(m),
        m_e_internalized_stack(m),
        m_final_check_idx(0),
        m_cg_table(m),
        m_dyn_ack_manager(*this, p),
        m_is_diseq_tmp(nullptr),
        m_units_to_reassert(m_manager),
        m_qhead(0),
        m_simp_qhead(0),
        m_simp_counter(0),
        m_bvar_inc(1.0),
        m_phase_cache_on(true),
        m_phase_counter(0),
        m_phase_default(false),
        m_conflict(null_b_justification),
        m_not_l(null_literal),
        m_conflict_resolution(mk_conflict_resolution(m, *this, m_dyn_ack_manager, p, m_assigned_literals, m_watches)),
        m_unsat_proof(m),
        m_unknown("unknown"),
        m_unsat_core(m),
#ifdef Z3DEBUG
        m_trail_enabled(true),
#endif
        m_scope_lvl(0),
        m_base_lvl(0),
        m_search_lvl(0),
        m_generation(0),
        m_last_search_result(l_undef),
        m_last_search_failure(UNKNOWN),
        m_searching(false) {

        SASSERT(m_scope_lvl == 0);
        SASSERT(m_base_lvl == 0);
        SASSERT(m_search_lvl == 0);

        m_case_split_queue = mk_case_split_queue(*this, p);

        init();

        if (!relevancy())
            m_fparams.m_relevancy_lemma = false;

        m_model_generator->set_context(this);
    }

    literal context::translate_literal(
        literal lit, context& src_ctx, context& dst_ctx,
        vector<bool_var> b2v, ast_translation& tr) {
        ast_manager& dst_m = dst_ctx.get_manager();
        ast_manager& src_m = src_ctx.get_manager();
        expr_ref dst_f(dst_m);

        SASSERT(lit != false_literal && lit != true_literal);
        bool_var v = b2v.get(lit.var(), null_bool_var);
        if (v == null_bool_var) {
            expr* e = src_ctx.m_bool_var2expr.get(lit.var(), 0);
            SASSERT(e);
            dst_f = tr(e);
            v = dst_ctx.get_bool_var_of_id_option(dst_f->get_id());
            if (v != null_bool_var) {
            }
            else if (src_m.is_not(e) || src_m.is_and(e) || src_m.is_or(e) ||
                     src_m.is_iff(e) || src_m.is_ite(e)) {
                v = dst_ctx.mk_bool_var(dst_f);
            }
            else {
                dst_ctx.internalize_formula(dst_f, false);
                v = dst_ctx.get_bool_var(dst_f);
            }
            b2v.setx(lit.var(), v, null_bool_var);
        }
        return literal(v, lit.sign());
    }

    bool context::get_cancel_flag() {
        return !m_manager.limit().inc();
    }

    void context::updt_params(params_ref const& p) {
        m_params.append(p);
        m_asserted_formulas.updt_params(p);
    }

    void context::copy(context& src_ctx, context& dst_ctx) {
        ast_manager& dst_m = dst_ctx.get_manager();
        ast_manager& src_m = src_ctx.get_manager();
        src_ctx.pop_to_base_lvl();

        if (src_ctx.m_base_lvl > 0) {
            throw default_exception("Cloning contexts within a user-scope is not allowed");
        }
        SASSERT(src_ctx.m_base_lvl == 0);

        ast_translation tr(src_m, dst_m, false);

        dst_ctx.set_logic(src_ctx.m_setup.get_logic());
        dst_ctx.copy_plugins(src_ctx, dst_ctx);

        asserted_formulas& src_af = src_ctx.m_asserted_formulas;
        asserted_formulas& dst_af = dst_ctx.m_asserted_formulas;

        // Copy asserted formulas.
        for (unsigned i = 0; i < src_af.get_num_formulas(); ++i) {
            expr_ref fml(dst_m);
            proof_ref pr(dst_m);
            proof* pr_src = src_af.get_formula_proof(i);
            fml = tr(src_af.get_formula(i));
            if (pr_src) {
                pr = tr(pr_src);
            }
            dst_af.assert_expr(fml, pr);
        }

        if (!src_ctx.m_setup.already_configured()) {
            return;
        }
        dst_ctx.setup_context(dst_ctx.m_fparams.m_auto_config);
        dst_ctx.internalize_assertions();

        vector<bool_var> b2v;

#define TRANSLATE(_lit) translate_literal(_lit, src_ctx, dst_ctx, b2v, tr)

        for (unsigned i = 0; i < src_ctx.m_assigned_literals.size(); ++i) {
            literal lit;
            lit = TRANSLATE(src_ctx.m_assigned_literals[i]);
            dst_ctx.mk_clause(1, &lit, nullptr, CLS_AUX, nullptr);
        }
#if 0
        literal_vector lits;
        expr_ref_vector cls(src_m);
        for (unsigned i = 0; i < src_ctx.m_lemmas.size(); ++i) {
            lits.reset();
            cls.reset();
            clause& src_cls = *src_ctx.m_lemmas[i];
            unsigned sz = src_cls.get_num_literals();
            for (unsigned j = 0; j < sz; ++j) {
                literal lit = TRANSLATE(src_cls.get_literal(j));
                lits.push_back(lit);
            }
            dst_ctx.mk_clause(lits.size(), lits.c_ptr(), 0, src_cls.get_kind(), 0);
        }
        vector<watch_list>::const_iterator it  = src_ctx.m_watches.begin();
        vector<watch_list>::const_iterator end = src_ctx.m_watches.end();
        literal ls[2];
        for (unsigned l_idx = 0; it != end; ++it, ++l_idx) {
            literal l1 = to_literal(l_idx);
            literal neg_l1 = ~l1;
            watch_list const & wl = *it;
            literal const * it2  = wl.begin();
            literal const * end2 = wl.end();
            for (; it2 != end2; ++it2) {
                literal l2 = *it2;
                if (l1.index() < l2.index()) {
                    ls[0] = TRANSLATE(neg_l1);
                    ls[1] = TRANSLATE(l2);
                    dst_ctx.mk_clause(2, ls, 0, CLS_AUX, 0);
                }
            }
        }
#endif

        TRACE("smt_context",
              src_ctx.display(tout);
              dst_ctx.display(tout););
    }


    context::~context() {
        flush();
    }

    void context::copy_plugins(context& src, context& dst) {

        // copy theory plugins
        for (theory* old_th : src.m_theory_set) {
            theory * new_th = old_th->mk_fresh(&dst);
            dst.register_plugin(new_th);
        }
    }

    context * context::mk_fresh(symbol const * l, smt_params * p) {
        context * new_ctx = alloc(context, m_manager, p == nullptr ? m_fparams : *p);
        new_ctx->set_logic(l == nullptr ? m_setup.get_logic() : *l);
        copy_plugins(*this, *new_ctx);
        return new_ctx;
    }

    void context::init() {
        app * t       = m_manager.mk_true();
        mk_bool_var(t);
        SASSERT(get_bool_var(t) == true_bool_var);
        SASSERT(true_literal.var() == true_bool_var);
        m_assignment[true_literal.index()]     = l_true;
        m_assignment[false_literal.index()]    = l_false;
        if (m_manager.proofs_enabled()) {
            proof * pr = m_manager.mk_true_proof();

            set_justification(true_bool_var, m_bdata[true_bool_var], b_justification(mk_justification(justification_proof_wrapper(*this, pr))));
        }
        else {
            m_bdata[true_bool_var].set_axiom();
        }
        m_true_enode  = mk_enode(t, true, true, false);
        // internalizer is marking enodes as interpreted whenever the associated ast is a value and a constant.
        // m_true_enode->mark_as_interpreted();
        app * f       = m_manager.mk_false();
        m_false_enode = mk_enode(f, true, true, false);
        // m_false_enode->mark_as_interpreted();
    }

    void context::set_progress_callback(progress_callback *cb)
    {
        m_progress_callback = cb;
    }

    /**
       \brief This method should be used to create equality atoms during the search.
       See comments in theory::mk_eq_atom
    */
    app * context::mk_eq_atom(expr * lhs, expr * rhs) {
        family_id fid = m_manager.get_sort(lhs)->get_family_id();
        theory * th   = get_theory(fid);
        if (th)
            return th->mk_eq_atom(lhs, rhs);
        if (lhs->get_id() > rhs->get_id())
            std::swap(lhs, rhs);
        return m_manager.mk_eq(lhs, rhs);
    }

    void context::set_justification(bool_var v, bool_var_data& d, b_justification const& j) {
        SASSERT(validate_justification(v, d, j));
        d.set_justification(j);
    }

    void context::assign_core(literal l, b_justification j, bool decision) {
        TRACE("assign_core", tout << (decision?"decision: ":"propagating: ") << l << " ";
              display_literal_verbose(tout, l); tout << " level: " << m_scope_lvl << "\n";
              display(tout, j););
        m_assigned_literals.push_back(l);
        m_assignment[l.index()]    = l_true;
        m_assignment[(~l).index()] = l_false;
        bool_var_data & d          = get_bdata(l.var());
        set_justification(l.var(), d, j);
        d.m_scope_lvl              = m_scope_lvl;
        if (m_fparams.m_restart_adaptive && d.m_phase_available) {
            m_agility             *= m_fparams.m_agility_factor;
            if (!decision && d.m_phase == l.sign())
                m_agility         += (1.0 - m_fparams.m_agility_factor);
        }
        d.m_phase_available        = true;
        d.m_phase                  = !l.sign();
        TRACE("phase_selection", tout << "saving phase, is_pos: " << d.m_phase << " l: " << l << "\n";);

        TRACE("relevancy",
              tout << "is_atom: " << d.is_atom() << " is relevant: " << is_relevant_core(l) << "\n";);
        if (d.is_atom() && (m_fparams.m_relevancy_lvl == 0 || (m_fparams.m_relevancy_lvl == 1 && !d.is_quantifier()) || is_relevant_core(l)))
            m_atom_propagation_queue.push_back(l);

        if (m_manager.has_trace_stream())
            trace_assign(l, j, decision);
        m_case_split_queue->assign_lit_eh(l);

        // a unit is asserted at search level. Mark it as relevant.
        // this addresses bug... where a literal becomes fixed to true (false)
        // as a conflict gets assigned misses relevancy (and quantifier instantiation).
        //
        if (false && !decision && relevancy() && at_search_level() && !is_relevant_core(l)) {
            mark_as_relevant(l);
        }
    }

    bool context::bcp() {
        SASSERT(!inconsistent());
        while (m_qhead < m_assigned_literals.size()) {
            if (get_cancel_flag()) {
                return true;
            }
            literal l      = m_assigned_literals[m_qhead];
            SASSERT(get_assignment(l) == l_true);
            m_qhead++;
            m_simp_counter--;
            literal not_l  = ~l;
            SASSERT(get_assignment(not_l) == l_false);
            watch_list & w = m_watches[l.index()];
            if (binary_clause_opt_enabled()) {
                // binary clause propagation
                b_justification js(l);
                literal * it  = w.begin_literals();
                literal * end = w.end_literals();
                for(; it != end; ++it) {
                    literal l = *it;
                    switch (get_assignment(l)) {
                    case l_false:
                        m_stats.m_num_bin_propagations++;
                        set_conflict(js, ~l);
                        return false;
                    case l_undef:
                        m_stats.m_num_bin_propagations++;
                        assign_core(l, js);
                        break;
                    case l_true:
                        break;
                    }
                }
            }

            // non-binary clause propagation
            watch_list::clause_iterator it  = w.begin_clause();
            watch_list::clause_iterator it2 = it;
            watch_list::clause_iterator end = w.end_clause();
            for(; it != end; ++it) {
                clause * cls = *it;
                CTRACE("bcp_bug", cls->get_literal(0) != not_l && cls->get_literal(1) != not_l, display_clause_detail(tout, cls);
                       tout << "not_l: "; display_literal(tout, not_l); tout << " " << not_l << "\n";);
                SASSERT(cls->get_literal(0) == not_l || cls->get_literal(1) == not_l);
                if (cls->get_literal(0) == not_l) {
                    cls->set_literal(0, cls->get_literal(1));
                    cls->set_literal(1, not_l);
                }

                SASSERT(cls->get_literal(1) == not_l);

                literal first_lit     = cls->get_literal(0);
                lbool   first_lit_val = get_assignment(first_lit);

                if (first_lit_val == l_true) {
                    *it2 = *it; // clause is already satisfied, keep it
                    it2++;
                }
                else {
                    literal * it3  = cls->begin() + 2;
                    literal * end3 = cls->end();
                    for(; it3 != end3; ++it3) {
                        if (get_assignment(*it3) != l_false) {
                            // swap literal *it3 with literal at position 0
                            // the negation of literal *it3 will watch clause cls.
                            m_watches[(~(*it3)).index()].insert_clause(cls);
                            cls->set_literal(1, *it3);
                            *it3   = not_l;
                            goto found_watch;
                        }
                    }
                    // did not find watch...
                    if (first_lit_val == l_false) {
                        // CONFLICT
                        // copy remaining watches
                        while (it < end) {
                            *it2 = *it;
                            it2++;
                            it++;
                        }
                        SASSERT(it2 <= end);
                        w.set_end_clause(it2);
                        SASSERT(is_empty_clause(cls));
                        set_conflict(b_justification(cls));
                        return false;
                    }
                    else {
                        // PROPAGATION
                        SASSERT(first_lit_val == l_undef);
                        SASSERT(get_assignment(first_lit) == l_undef);
                        SASSERT(is_unit_clause(cls));
                        *it2 = *it;
                        it2++; // keep clause
                        m_stats.m_num_propagations++;
                        // It is safe to call assign_core instead of assign because first_lit is unassigned
                        assign_core(first_lit, b_justification(cls));
                        if (m_fparams.m_relevancy_lemma && cls->is_lemma()) {
                            expr * e = bool_var2expr(first_lit.var());
                            // IMPORTANT: this kind of propagation asserts negative literals of the form (= A1 A2) where
                            // A1 and A2 are array terms. So, it may be interesting to disable it for array eqs.
                            //if (!(m_manager.is_eq(e) && m_manager.get_sort(to_app(e)->get_arg(0))->get_family_id() == m_manager.get_family_id("array")))
                            mark_as_relevant(e);
                        }
                    }
                found_watch:;
                }
            }
            SASSERT(it2 <= end);
            w.set_end_clause(it2);
        }
        return true;
    }

    /**
       \brief Push a new equality for theory th, into the theory equality propagation queue.
    */
    void context::push_new_th_eq(theory_id th, theory_var lhs, theory_var rhs) {
        SASSERT(lhs != rhs);
        SASSERT(lhs != null_theory_var);
        SASSERT(rhs != null_theory_var);
        SASSERT(th != null_theory_id);
        SASSERT(get_theory(th)->get_enode(lhs) != get_theory(th)->get_enode(rhs));
        m_th_eq_propagation_queue.push_back(new_th_eq(th, lhs, rhs));
    }

    /**
       \brief Push a new disequality for theory th, into the theory disequality propagation queue.
    */
    void context::push_new_th_diseq(theory_id th, theory_var lhs, theory_var rhs) {
        SASSERT(lhs != rhs);
        SASSERT(lhs != null_theory_var);
        SASSERT(rhs != null_theory_var);
        SASSERT(th != null_theory_id);
        theory * t = get_theory(th);
        if (t->get_enode(lhs)->is_interpreted() && t->get_enode(rhs)->is_interpreted())
            return;
        TRACE("add_diseq",
              tout << "#" << t->get_enode(lhs)->get_owner_id() << " != "
              << "#" << t->get_enode(rhs)->get_owner_id() << "\n";);

        m_th_diseq_propagation_queue.push_back(new_th_eq(th, lhs, rhs));
    }

    class add_eq_trail : public trail<context> {
        enode * m_r1;
        enode * m_n1;
        unsigned m_r2_num_parents;
    public:
        add_eq_trail(enode * r1, enode * n1, unsigned r2_num_parents):
            m_r1(r1),
            m_n1(n1),
            m_r2_num_parents(r2_num_parents) {
        }

        void undo(context & ctx) override {
            ctx.undo_add_eq(m_r1, m_n1, m_r2_num_parents);
        }
    };

    /**
       \brief Add the equality n1 = n2 with justification js into the logical context.
    */
    void context::add_eq(enode * n1, enode * n2, eq_justification js) {
        unsigned old_trail_size = m_trail_stack.size();
        scoped_suspend_rlimit _suspend_cancel(m_manager.limit());

        try {
            TRACE("add_eq", tout << "assigning: #" << n1->get_owner_id() << " = #" << n2->get_owner_id() << "\n";);
            TRACE("add_eq_detail", tout << "assigning\n" << mk_pp(n1->get_owner(), m_manager) << "\n" << mk_pp(n2->get_owner(), m_manager) << "\n";
                  tout << "kind: " << js.get_kind() << "\n";);

            m_stats.m_num_add_eq++;
            enode * r1 = n1->get_root();
            enode * r2 = n2->get_root();

            if (r1 == r2) {
                TRACE("add_eq", tout << "redundant constraint.\n";);
                return;
            }

            if (r1->is_interpreted() && r2->is_interpreted()) {
                TRACE("add_eq", tout << "interpreted roots conflict.\n";);
                set_conflict(mk_justification(eq_conflict_justification(n1, n2, js)));
                return;
            }

            // Swap r1 and r2:
            //  1. if the "equivalence" class of r1 is bigger than the equivalence class of r2
            //  OR
            //  2. r1 is interpreted but r2 is not.
            //
            // The second condition is used to enforce the invariant that if a class contain
            // an interepreted enode then the root is also interpreted.
            if ((r1->get_class_size() > r2->get_class_size() && !r2->is_interpreted()) || r1->is_interpreted()) {
                SASSERT(!r2->is_interpreted());
                std::swap(n1, n2);
                std::swap(r1, r2);
            }

            TRACE("add_eq", tout << "merging: #" << r1->get_owner_id() << " #" << r2->get_owner_id() <<
                  " n1: #" << n1->get_owner_id() << "\n";);

            // It is necessary to propagate relevancy to other elements of
            // the equivalence class. This is nessary to enforce the invariant
            // in the field m_parent of the enode class.
            if (is_relevant(r1)) { // && !m_manager.is_eq(r1->get_owner())) !is_eq HACK
                // NOTE for !is_eq HACK... the !is_eq HACK does not propagate relevancy when two
                // equality enodes are congruent. I tested this optimization because in V1
                // relevancy is not propagated for congruent equalities.
                // This occurs in V2, because we use the congruence table to propagate disequalities
                // efficiently.
                // I disabled this optimization HACK because it breaks invariants in the rest of the code.
                // To use it, I need to go over the code and analyze all affected places.
                mark_as_relevant(r2);
            }
            else if (is_relevant(r2)) { // && !m_manager.is_eq(r2->get_owner())) { // !is_eq HACK
                mark_as_relevant(r1);
            }

            TRACE("add_eq", tout << "to trail\n";);

            push_trail(add_eq_trail(r1, n1, r2->get_num_parents()));

            TRACE("add_eq", tout << "qmanager add_eq\n";);
            m_qmanager->add_eq_eh(r1, r2);

            TRACE("add_eq", tout << "merge theory_vars\n";);
            merge_theory_vars(n2, n1, js);

            // 'Proof' tree
            // n1 -> ... -> r1
            // n2 -> ... -> r2
            SASSERT(n1->trans_reaches(r1));
            invert_trans(n1);
            n1->m_trans.m_target        = n2;
            n1->m_trans.m_justification = js;
            n1->m_proof_logged_status   = smt::logged_status::NOT_LOGGED;
            SASSERT(r1->trans_reaches(n1));
            // ---------------
            // r1 -> ..  -> n1 -> n2 -> ... -> r2


#if 0
            {
                static unsigned counter      = 0;
                static unsigned num_adds     = 0;
                static unsigned num_bad_adds = 0;
                num_adds++;
                if (r1->get_class_size() <= r2->get_class_size() &&
                    r1->m_parents.size() > r2->m_parents.size()) {
                    num_bad_adds++;
                }
                if (num_adds % 100000 == 0) {
                    verbose_stream() << "[add-eq]: " << num_bad_adds << " " << num_adds << " "
                                     << static_cast<double>(num_bad_adds)/static_cast<double>(num_adds) << "\n";
                }
            }
#endif


            TRACE("add_eq", tout << "remove_parents_from_cg_table\n";);
            remove_parents_from_cg_table(r1);

            enode * curr = r1;
            do {
                curr->m_root = r2;
                curr = curr->m_next;
            }
            while(curr != r1);

            SASSERT(r1->get_root() == r2);

            TRACE("add_eq", tout << "reinsert_parents_into_cg_table\n";);
            reinsert_parents_into_cg_table(r1, r2, n1, n2, js);

            TRACE("add_eq", tout << "propagate_bool_enode_assignment\n";);
            if (n2->is_bool())
                propagate_bool_enode_assignment(r1, r2, n1, n2);

            // Merge "equivalence" classes
            std::swap(r1->m_next, r2->m_next);

            // Update "equivalence" class size
            r2->m_class_size += r1->m_class_size;

            CASSERT("add_eq", check_invariant());
        }
        catch (...) {
            // Restore trail size since procedure was interrupted in the middle.
            // If the add_eq_trail remains on the trail stack, then Z3 may crash when the destructor is invoked.
            TRACE("add_eq", tout << "add_eq interrupted. This is unsafe " << m_manager.limit().get_cancel_flag() << "\n";);
            m_trail_stack.shrink(old_trail_size);
            throw;
        }
    }

    /**
       \brief When merging to equivalence classes, the parents of the smallest one (that are congruence roots),
       must be removed from the congruence table since their hash code will change.
    */
    void context::remove_parents_from_cg_table(enode * r1) {
        // Remove parents from the congruence table
        for (enode * parent : enode::parents(r1)) {
#if 0
            {
                static unsigned num_eqs = 0;
                static unsigned num_parents = 0;
                static unsigned counter = 0;
                if (parent->is_eq())
                    num_eqs++;
                num_parents++;
                if (num_parents % 100000 == 0) {
                    verbose_stream() << "[remove-cg] " << num_eqs << " " << num_parents << " "
                              << static_cast<double>(num_eqs)/static_cast<double>(num_parents) << "\n";
                }
            }
#endif
            SASSERT(parent->is_marked() || !parent->is_cgc_enabled() ||
                    (!parent->is_true_eq() && parent->is_cgr() == m_cg_table.contains_ptr(parent)) ||
                    (parent->is_true_eq() && !m_cg_table.contains_ptr(parent)));
            if (!parent->is_marked() && parent->is_cgr() && !parent->is_true_eq()) {
                TRACE("add_eq_parents", tout << "add_eq removing: #" << parent->get_owner_id() << "\n";);
                SASSERT(!parent->is_cgc_enabled() || m_cg_table.contains_ptr(parent));
                parent->set_mark();
                if (parent->is_cgc_enabled()) {
                    m_cg_table.erase(parent);
                    SASSERT(!m_cg_table.contains_ptr(parent));
                }
            }
        }
    }

    /**
       \brief Reinsert the parents of r1 that were removed from the
       cg_table at remove_parents_from_cg_table. Some of these parents will
       become congruent to other enodes, and a new equality will be propagated.
       Moreover, this method is also used for doing equality propagation.

       The parents of r1 that remain as congruence roots are copied to the
       r2->m_parents.

       The n1, n2, js arguments are used to implement dynamic ackermanization.
       js is a justification for n1 and n2 being equal, and the equality n1 = n2 is
       the one that implied r1 = r2.
    */
    void context::reinsert_parents_into_cg_table(enode * r1, enode * r2, enode * n1, enode * n2, eq_justification js) {
        enode_vector & r2_parents  = r2->m_parents;
        for (enode * parent : enode::parents(r1)) {
            if (!parent->is_marked())
                continue;
            parent->unset_mark();
            if (parent->is_eq()) {
                SASSERT(parent->get_num_args() == 2);
                TRACE("add_eq_bug", tout << "visiting: #" << parent->get_owner_id() << "\n";);
                enode * lhs = parent->get_arg(0);
                enode * rhs = parent->get_arg(1);
                if (lhs->get_root() == rhs->get_root()) {
                    SASSERT(parent->is_true_eq());
                    unsigned expr_id = parent->get_owner_id();
                    bool_var v = get_bool_var_of_id(expr_id);
                    lbool val  = get_assignment(v);
                    if (val != l_true) {
                        if (val == l_false && js.get_kind() == eq_justification::CONGRUENCE)
                            m_dyn_ack_manager.cg_conflict_eh(n1->get_owner(), n2->get_owner());

                        assign(literal(v), mk_justification(eq_propagation_justification(lhs, rhs)));
                    }
                    // It is not necessary to reinsert the equality to the congruence table
                    continue;
                }
            }
            if (parent->is_cgc_enabled()) {
                enode_bool_pair pair = m_cg_table.insert(parent);
                enode * parent_prime = pair.first;
                if (parent_prime == parent) {
                    TRACE("add_eq_parents", tout << "add_eq reinserting: #" << parent->get_owner_id() << "\n";);
                    SASSERT(parent);
                    SASSERT(parent->is_cgr());
                    SASSERT(m_cg_table.contains_ptr(parent));
                    r2_parents.push_back(parent);
                    continue;
                }
                parent->m_cg = parent_prime;
                SASSERT(!m_cg_table.contains_ptr(parent));
                if (parent_prime->m_root != parent->m_root) {
                    bool used_commutativity = pair.second;
                    TRACE("cg", tout << "found new congruence: #" << parent->get_owner_id() << " = #" << parent_prime->get_owner_id()
                          << " used_commutativity: " << used_commutativity << "\n";);
                    push_new_congruence(parent, parent_prime, used_commutativity);
                }
            }
            else {
                // If congruence closure is not enabled for parent, then I just copy it
                // to r2_parents
                r2_parents.push_back(parent);
            }
        }
    }

    /**
       \brief A transitivity 'proof' branch is represented by
       the following sequence starting at n and ending
       at n->get_root.

       N1      = n
       N_{i+1} = N_i->m_trans.m_target
       and, there is an k such that N_k = n->get_root()

       This method will invert this branch.
    */
    void context::invert_trans(enode * n) {
        enode * curr                      = n->m_trans.m_target;
        enode * prev                      = n;
        eq_justification js               = n->m_trans.m_justification;
        prev->m_trans.m_target            = nullptr;
        prev->m_trans.m_justification     = null_eq_justification;
        prev->m_proof_logged_status       = smt::logged_status::NOT_LOGGED;
        while (curr != nullptr) {
            SASSERT(prev->trans_reaches(n));
            enode * new_curr              = curr->m_trans.m_target;
            eq_justification new_js       = curr->m_trans.m_justification;
            curr->m_trans.m_target        = prev;
            curr->m_trans.m_justification = js;
            curr->m_proof_logged_status   = smt::logged_status::NOT_LOGGED;
            prev                          = curr;
            js                            = new_js;
            curr                          = new_curr;
        }
    }

    /**
       \brief Given that r is the root of n, and r contains a theory variable
       for theory th_id, this method returns a theory variable that is 'closer'
       to n in the 'proof branch' n -> ... -> r.

       This method is used to improve the quality of the conflict clauses produced
       by the logical context.

       Consider the following example:

       - Consider the following sequence of equalities:
       n1 = n2 = n3 = n4 = n5 = n6

       - Now, assume that n1 is the root of the equivalence class
       after each merge. So, the 'proof' branch will have the following
       shape:

       n1 <- n2 <- n3 <- n4 <- n5 <- n6

       - Assuming that all nodes are attached to theory variable, then the following
       sequence of equalities is sent to the theory if the method get_closest_var is not used:

       n1 = n2, n1 = n3, n1 = n4, n1 = n5, n1 = n6

       - This sequence is bad, and bad justifications may be produced by theory.
       For example, assume the following arithmetic constraint

       n5 < n6

       For the arithmetic module, the best justification will be:
       n1 = n5, n1 = n6 and n5 < n6

       This justification contains unnecessary 'junk' to justify that n5 = n6.
       That is, it proves n5 = n6 using the proofs for n1 = n5 and n1 = n6.

       When the method get_closest_var is used in the communication with theories,
       the logical context will send the natural sequence of equalities to the theories:

       n1 = n2 = n3 = n4 = n5 = n6
    */
    theory_var context::get_closest_var(enode * n, theory_id th_id) {
        if (th_id == null_theory_id)
            return null_theory_var;
        while (n != nullptr) {
            theory_var v = n->get_th_var(th_id);
            if (v != null_theory_var)
                return v;
            n = n->m_trans.m_target;
        }
        return null_theory_var;
    }

    /**
       \brief Merge the theory variables of n2->get_root() and n1->get_root(), the result is stored in n2->get_root().
       New th_var equalities are propagated to the theories.

       \remark In most cases, an enode is attached to at most one theory var.
    */
    void context::merge_theory_vars(enode * n2, enode * n1, eq_justification js) {
        enode * r2 = n2->get_root();
        enode * r1 = n1->get_root();
        if (!r1->has_th_vars() && !r2->has_th_vars()) {
            TRACE("merge_theory_vars", tout << "Neither have theory vars #" << n1->get_owner()->get_id() << " #" << n2->get_owner()->get_id() << "\n";);
            return;
        }

        theory_id from_th = null_theory_id;

        if (js.get_kind() == eq_justification::JUSTIFICATION)
            from_th = js.get_justification()->get_from_theory();

        if (r2->m_th_var_list.get_next() == nullptr && r1->m_th_var_list.get_next() == nullptr) {
            // Common case: r2 and r1 have at most one theory var.
            theory_id  t2 = r2->m_th_var_list.get_th_id();
            theory_id  t1 = r1->m_th_var_list.get_th_id();
            // verbose_stream() << "[merge_theory_vars] t2: " << t2 << ", t1: " << t1 << "\n";
            theory_var v2 = m_fparams.m_new_core2th_eq ? get_closest_var(n2, t2) : r2->m_th_var_list.get_th_var();
            theory_var v1 = m_fparams.m_new_core2th_eq ? get_closest_var(n1, t1) : r1->m_th_var_list.get_th_var();
            TRACE("merge_theory_vars",
                  tout << "v2: " << v2 << " #" << r2->get_owner_id() << ", v1: " << v1 << " #" << r1->get_owner_id()
                  << ", t2: " << t2 << ", t1: " << t1 << "\n";);
            if (v2 != null_theory_var && v1 != null_theory_var) {
                if (t1 == t2) {
                    // only send the equality to the theory, if the equality was not propagated by it.
                    if (t1 != from_th)
                        push_new_th_eq(t1, v2, v1);
                }
                else {
                    // uncommon case: r2 will have two theory_vars attached to it.
                    r2->add_th_var(v1, t1, m_region);
                    push_new_th_diseqs(r2, v1, get_theory(t1));
                    push_new_th_diseqs(r1, v2, get_theory(t2));
                }
            }
            else if (v1 == null_theory_var && v2 != null_theory_var) {
                push_new_th_diseqs(r1, v2, get_theory(t2));
            }
            else if (v1 != null_theory_var && v2 == null_theory_var) {
                r2->m_th_var_list.set_th_var(v1);
                r2->m_th_var_list.set_th_id(t1);
                TRACE("merge_theory_vars", tout << "push_new_th_diseqs v1: " << v1 << ", t1: " << t1 << "\n";);
                push_new_th_diseqs(r2, v1, get_theory(t1));
            }
        }
        else {
            // r1 and/or r2 have more than one theory variable.
            TRACE("merge_theory_vars",
                  tout << "#" << r1->get_owner_id() << " == #" << r2->get_owner_id() << "\n";);


            theory_var_list * l2 = r2->get_th_var_list();
            while (l2) {
                theory_id  t2 = l2->get_th_id();
                theory_var v2 = m_fparams.m_new_core2th_eq ? get_closest_var(n2, t2) : l2->get_th_var();
                SASSERT(v2 != null_theory_var);
                SASSERT(t2 != null_theory_id);
                theory_var v1 = m_fparams.m_new_core2th_eq ? get_closest_var(n1, t2) : r1->get_th_var(t2);

                if (v1 != null_theory_var) {
                    // only send the equality to the theory, if the equality was not propagated by it.
                    if (t2 != from_th)
                        push_new_th_eq(t2, v2, v1);
                }
                else {
                    push_new_th_diseqs(r1, v2, get_theory(t2));
                }
                l2 = l2->get_next();
            }

            theory_var_list * l1 = r1->get_th_var_list();
            while (l1) {
                theory_id  t1 = l1->get_th_id();
                theory_var v1 = m_fparams.m_new_core2th_eq ? get_closest_var(n1, t1) : l1->get_th_var();
                SASSERT(v1 != null_theory_var);
                SASSERT(t1 != null_theory_id);
                theory_var v2 = r2->get_th_var(t1);
                if (v2 == null_theory_var) {
                    r2->add_th_var(v1, t1, m_region);
                    push_new_th_diseqs(r2, v1, get_theory(t1));
                }
                l1 = l1->get_next();
            }
        }
    }

    /**
       \brief Propagate the boolean assignment when two equivalence classes are merged.
    */
    void context::propagate_bool_enode_assignment(enode * r1, enode * r2, enode * n1, enode * n2) {
        SASSERT(n1->is_bool());
        SASSERT(n2->is_bool());
        SASSERT(r1->is_bool());
        SASSERT(r2->is_bool());
        if (r2 == m_false_enode || r2 == m_true_enode) {
            bool sign = r2 == m_false_enode;
            enode * curr = r1;
            do {
                SASSERT(curr != m_false_enode);
                bool_var v = enode2bool_var(curr);
                literal l(v, sign);
                if (get_assignment(l) != l_true)
                    assign(l, mk_justification(eq_root_propagation_justification(curr)));
                curr = curr->m_next;
            }
            while(curr != r1);
        }
        else {
            bool_var v1 = enode2bool_var(n1);
            bool_var v2 = enode2bool_var(n2);
            lbool val1  = get_assignment(v1);
            lbool val2  = get_assignment(v2);
            if (val1 != val2) {
                if (val2 == l_undef)
                    propagate_bool_enode_assignment_core(n1, n2);
                else
                    propagate_bool_enode_assignment_core(n2, n1);
            }
        }
    }

    /**
       \brief source and target are boolean enodes, they were proved to be equal,
       and the boolean variable associated with source is assigned. Then,
       copy the assignment to the boolean variables associated with target.
    */
    void context::propagate_bool_enode_assignment_core(enode * source, enode * target) {
        SASSERT(source->is_bool());
        SASSERT(target->is_bool());
        SASSERT(source->get_root() == target->get_root());
        bool_var v_source = enode2bool_var(source);
        lbool    val      = get_assignment(v_source);
        SASSERT(val != l_undef);
        bool     sign     = val == l_false;
        enode * first = target;
        do {
            bool_var v2 = enode2bool_var(target);
            lbool val2  = get_assignment(v2);
            if (val2 != val) {
                if (val2 != l_undef && congruent(source, target) && source->get_num_args() > 0)
                    m_dyn_ack_manager.cg_conflict_eh(source->get_owner(), target->get_owner());
                assign(literal(v2, sign), mk_justification(mp_iff_justification(source, target)));
            }
            target = target->get_next();
        }
        while (first != target);
    }

    void context::undo_add_eq(enode * r1, enode * n1, unsigned r2_num_parents) {
        enode * r2 = r1->get_root();
        TRACE("add_eq", tout << "undo_add_eq #" << r1->get_owner_id() << " #" << r2->get_owner_id() << "\n";);

        // restore r2 class size
        r2->m_class_size -= r1->m_class_size;

        // unmerge "equivalence" classes
        std::swap(r1->m_next, r2->m_next);

        // remove the parents of r1 that remained as congruence roots
        enode_vector::iterator it  = r2->begin_parents();
        enode_vector::iterator end = r2->end_parents();
        it += r2_num_parents;
        for (; it != end; ++it) {
            enode * parent = *it;
            if (parent->is_cgc_enabled()) {
                TRACE("add_eq_parents", tout << "removing: #" << parent->get_owner_id() << "\n";);
                CTRACE("add_eq", !parent->is_cgr() || !m_cg_table.contains_ptr(parent),
                       tout << "old num_parents: " << r2_num_parents << ", num_parents: " << r2->m_parents.size() << ", parent: #" <<
                       parent->get_owner_id() << ", parents: \n";
                       for (unsigned i = 0; i < r2->m_parents.size(); i++) {
                           tout << "#" << r2->m_parents[i]->get_owner_id() << " ";
                       }
                       display(tout););
                SASSERT(parent->is_cgr());
                SASSERT(m_cg_table.contains_ptr(parent));
                m_cg_table.erase(parent);
            }
        }

        enode * curr = r1;
        do {
            curr->m_root = r1;
            curr = curr->m_next;
        }
        while(curr != r1);

        // restore parents of r2
        r2->m_parents.shrink(r2_num_parents);

        // try to reinsert parents of r1 that are not cgr
        for (enode * parent : enode::parents(r1)) {
            TRACE("add_eq_parents", tout << "visiting: #" << parent->get_owner_id() << "\n";);
            if (parent->is_cgc_enabled()) {
                enode * cg     = parent->m_cg;
                if (!parent->is_true_eq() &&
                    (parent == cg || // parent was root of the congruence class before and after the merge
                     !congruent(parent, cg) // parent was root of the congruence class before but not after the merge
                     )) {
                    TRACE("add_eq_parents", tout << "trying to reinsert\n";);
                    m_cg_table.insert(parent);
                    parent->m_cg         = parent;
                }
            }
        }

        // restore theory vars
        if (r2->m_th_var_list.get_next() == nullptr) {
            // common case: r2 has at most one variable
            theory_var v2 = r2->m_th_var_list.get_th_var();
            if (v2 != null_theory_var) {
                theory_id  t2 = r2->m_th_var_list.get_th_id();
                if (get_theory(t2)->get_enode(v2)->get_root() != r2) {
                    SASSERT(get_theory(t2)->get_enode(v2)->get_root() == r1);
                    r2->m_th_var_list.set_th_var(null_theory_var); //remove variable from r2
                    r2->m_th_var_list.set_th_id(null_theory_id);
                }
            }
        }
        else {
            restore_theory_vars(r2, r1);
        }

        // 'Proof' tree
        // r1 -> ..  -> n1 -> n2 -> ... -> r2
        SASSERT(r1->trans_reaches(r2));
        SASSERT(r1->trans_reaches(n1));
        n1->m_trans.m_target        = nullptr;
        n1->m_trans.m_justification = null_eq_justification;
        n1->m_proof_logged_status   = smt::logged_status::NOT_LOGGED;
        invert_trans(r1);
        // ---------------
        // n1 -> ... -> r1
        // n2 -> ... -> r2
        SASSERT(n1->trans_reaches(r1));
        SASSERT(r1->m_trans.m_target == 0);

        CASSERT("add_eq", check_invariant());
    }

    /**
       \brief Auxiliary method for undo_add_eq.
       It restores the theory variables of a given root enode.
       This method deletes any theory variable v2 of r2 (for a theory t2)
       whenever:

       get_theory(t2)->get_enode(v2)->get_root() != r2

       That is, v2 is not equivalent to r2 anymore.
    */
    void context::restore_theory_vars(enode * r2, enode * r1) {
        SASSERT(r2->get_root() == r2);
        theory_var_list * new_l2  = nullptr;
        theory_var_list * l2      = r2->get_th_var_list();
        while (l2) {
            theory_var v2 = l2->get_th_var();
            theory_id t2  = l2->get_th_id();

            if (get_theory(t2)->get_enode(v2)->get_root() != r2) {
                SASSERT(get_theory(t2)->get_enode(v2)->get_root() == r1);
                l2 = l2->get_next();
            }
            else {
                if (new_l2) {
                    new_l2->set_next(l2);
                    new_l2 = l2;
                }
                else {
                    r2->m_th_var_list = *l2;
                    new_l2 = &(r2->m_th_var_list);
                }
                l2 = l2->get_next();
            }
        }

        if (new_l2) {
            new_l2->set_next(nullptr);
        }
        else {
            r2->m_th_var_list.set_th_var(null_theory_var);
            r2->m_th_var_list.set_next(nullptr);
        }
    }

    /**
       \brief This method is invoked when a new disequality is asserted.
       The disequality is propagated to the theories.
    */
    bool context::add_diseq(enode * n1, enode * n2) {
        enode * r1 = n1->get_root();
        enode * r2 = n2->get_root();
        TRACE("add_diseq", tout << "assigning: #" << n1->get_owner_id() << " != #" << n2->get_owner_id() << "\n";
              tout << mk_ll_pp(n1->get_owner(), m_manager) << " != ";
              tout << mk_ll_pp(n2->get_owner(), m_manager) << "\n";
              tout << mk_ll_pp(r1->get_owner(), m_manager) << " != ";
              tout << mk_ll_pp(r2->get_owner(), m_manager) << "\n";
              );

#ifdef Z3DEBUG
        push_trail(push_back_trail<context, enode_pair, false>(m_diseq_vector));
        m_diseq_vector.push_back(enode_pair(n1, n2));
#endif

        if (r1 == r2) {
            TRACE("add_diseq_inconsistent", tout << "add_diseq #" << n1->get_owner_id() << " #" << n2->get_owner_id() << " inconsistency, scope_lvl: " << m_scope_lvl << "\n";);
            //return false;

            theory_id  t1 = r1->m_th_var_list.get_th_id();
            if (t1 == null_theory_id) return false;
            return get_theory(t1)->use_diseqs();
        }

        // Propagate disequalities to theories
        if (r1->m_th_var_list.get_next() == nullptr && r2->m_th_var_list.get_next() == nullptr) {
            // common case: r2 and r1 have at most one theory var.
            theory_id  t1 = r1->m_th_var_list.get_th_id();
            theory_var v1 = m_fparams.m_new_core2th_eq ? get_closest_var(n1, t1) : r1->m_th_var_list.get_th_var();
            theory_var v2 = m_fparams.m_new_core2th_eq ? get_closest_var(n2, t1) : r2->m_th_var_list.get_th_var();
            TRACE("add_diseq", tout << "one theory diseq\n";
                  tout << v1 << " != " << v2 << "\n";
                  tout << "th1: " << t1 << " th2: " << r2->m_th_var_list.get_th_id() << "\n";
                  );
            if (t1 != null_theory_id && v1 != null_theory_var && v2 != null_theory_var &&
                t1 == r2->m_th_var_list.get_th_id()) {
                if (get_theory(t1)->use_diseqs())
                    push_new_th_diseq(t1, v1, v2);
            }
        }
        else {
            theory_var_list * l1 = r1->get_th_var_list();
            while (l1) {
                theory_id  t1 = l1->get_th_id();
                theory_var v1 = m_fparams.m_new_core2th_eq ? get_closest_var(n1, t1) : l1->get_th_var();
                theory * th   = get_theory(t1);
                TRACE("add_diseq", tout << m_manager.get_family_name(t1) << "\n";);
                if (th->use_diseqs()) {
                    theory_var v2 = m_fparams.m_new_core2th_eq ? get_closest_var(n2, t1) : r2->get_th_var(t1);
                    if (v2 != null_theory_var)
                        push_new_th_diseq(t1, v1, v2);
                }
                l1 = l1->get_next();
            }
        }
        return true;
    }

    /**
       \brief Return true if n1 and n2 are known to be disequal in the logical
       context.
    */
    bool context::is_diseq(enode * n1, enode * n2) const {
        SASSERT(m_manager.get_sort(n1->get_owner()) == m_manager.get_sort(n2->get_owner()));
        context * _this = const_cast<context*>(this);
        if (!m_is_diseq_tmp) {
            app * eq       = m_manager.mk_eq(n1->get_owner(), n2->get_owner());
            m_manager.inc_ref(eq);
            _this->m_is_diseq_tmp = enode::mk_dummy(m_manager, m_app2enode, eq);
        }
        else if (m_manager.get_sort(m_is_diseq_tmp->get_owner()->get_arg(0)) != m_manager.get_sort(n1->get_owner())) {
            m_manager.dec_ref(m_is_diseq_tmp->get_owner());
            app * eq = m_manager.mk_eq(n1->get_owner(), n2->get_owner());
            m_manager.inc_ref(eq);
            m_is_diseq_tmp->m_func_decl_id = UINT_MAX;
            m_is_diseq_tmp->m_owner = eq;
        }
        m_is_diseq_tmp->m_args[0] = n1;
        m_is_diseq_tmp->m_args[1] = n2;
        SASSERT(m_is_diseq_tmp->get_num_args() == 2);
        enode * r = m_cg_table.find(m_is_diseq_tmp);
        SASSERT((r != 0) == m_cg_table.contains(m_is_diseq_tmp));
        TRACE("is_diseq", tout << "r: " << r << "\n";);
        if (r) {
            SASSERT(r->is_eq());
            literal l = enode2literal(r->get_root());
            // SASSERT(result == is_diseq_slow(n1, n2));
            return l == false_literal || (is_relevant(l) && get_assignment(l) == l_false);
        }
        CTRACE("is_diseq_bug", is_diseq_slow(n1, n2), tout << "#" << n1->get_owner_id() << " #" << n2->get_owner_id() << "\n";);
        return false;
    }

    /**
       \brief Slow version of is_diseq
    */
    bool context::is_diseq_slow(enode * n1, enode * n2) const {
        if (n1->get_num_parents() > n2->get_num_parents())
            std::swap(n1, n2);
        for (enode * parent : enode::parents(n1)) {
            if (parent->is_eq() && is_relevant(parent->get_owner()) && get_assignment(enode2bool_var(parent)) == l_false &&
                ((parent->get_arg(0)->get_root() == n1->get_root() && parent->get_arg(1)->get_root() == n2->get_root()) ||
                 (parent->get_arg(1)->get_root() == n1->get_root() && parent->get_arg(0)->get_root() == n2->get_root()))) {
                TRACE("is_diseq_bug", tout << "parent: #" << parent->get_owner_id() << ", parent->root: #" <<
                      parent->get_root()->get_owner_id() << " assignment(parent): " << get_assignment(enode2bool_var(parent)) <<
                      " args: #" << parent->get_arg(0)->get_owner_id() << " #" << parent->get_arg(1)->get_owner_id() << "\n";);
                return true;
            }
        }
        return false;
    }

#define SMALL_NUM_PARENTS 3

    bool context::is_ext_diseq(enode * n1, enode * n2, unsigned depth) {
        enode * r1 = n1->get_root();
        enode * r2 = n2->get_root();
        if (r1 == r2)
            return false;
        if (r1->is_interpreted() && r2->is_interpreted())
            return true;
        if (is_diseq(n1, n2))
            return true;
        if (r1->get_num_parents() > r2->get_num_parents()) {
            std::swap(n1, n2);
            std::swap(r1, r2);
        }
        if (depth == 0)
            return false;
        if (r1->get_num_parents() < SMALL_NUM_PARENTS) {
            TRACE("is_ext_diseq", tout << mk_bounded_pp(n1->get_owner(), m_manager) << " " << mk_bounded_pp(n2->get_owner(), m_manager) << " " << depth << "\n";);
            for (enode * p1 : enode::parents(r1)) {
                if (!is_relevant(p1))
                    continue;
                if (p1->is_eq())
                    continue;
                if (!p1->is_cgr())
                    continue;
                func_decl * f     = p1->get_decl();
                TRACE("is_ext_diseq", tout << "p1: " << mk_bounded_pp(p1->get_owner(), m_manager) << "\n";);
                unsigned num_args = p1->get_num_args();
                for (enode * p2 : enode::parents(r2)) {
                    if (!is_relevant(p2))
                        continue;
                    if (p2->is_eq())
                        continue;
                    if (!p2->is_cgr())
                        continue;
                    TRACE("is_ext_diseq", tout << "p2: " << mk_bounded_pp(p2->get_owner(), m_manager) << "\n";);
                    if (p1->get_root() != p2->get_root() && p2->get_decl() == f && p2->get_num_args() == num_args) {
                        unsigned j = 0;
                        for (j = 0; j < num_args; j++) {
                            enode * arg1 = p1->get_arg(j)->get_root();
                            enode * arg2 = p2->get_arg(j)->get_root();
                            if (arg1 == arg2)
                                continue;
                            if ((arg1 == r1 || arg1 == r2) &&
                                (arg2 == r1 || arg2 == r2))
                                continue;
                            break;
                        }
                        if (j == num_args) {
                            TRACE("is_ext_diseq", tout << "found parents: " << mk_bounded_pp(p1->get_owner(), m_manager) << " " << mk_bounded_pp(p2->get_owner(), m_manager) << "\n";);
                            if (is_ext_diseq(p1, p2, depth - 1))
                                return true;
                        }
                    }
                }
            }
        }
        else {
            if (depth >= m_almost_cg_tables.size()) {
                unsigned old_sz = m_almost_cg_tables.size();
                m_almost_cg_tables.resize(depth+1);
                for (unsigned i = old_sz; i < depth + 1; i++)
                    m_almost_cg_tables[i] = alloc(almost_cg_table);
            }
            almost_cg_table & table = *(m_almost_cg_tables[depth]);
            table.reset(r1, r2);
            for (enode * p1 : enode::parents(r1)) {
                if (!is_relevant(p1))
                    continue;
                if (p1->is_eq())
                    continue;
                if (!p1->is_cgr())
                    continue;
                table.insert(p1);
            }
            if (table.empty())
                return false;
            for (enode * p2 : enode::parents(r2)) {
                if (!is_relevant(p2))
                    continue;
                if (p2->is_eq())
                    continue;
                if (!p2->is_cgr())
                    continue;
                list<enode*> * ps = table.find(p2);
                if (ps) {
                    while (ps) {
                        enode * p1 = ps->head();
                        if (p1->get_root() != p2->get_root() && is_ext_diseq(p1, p2, depth - 1))
                            return true;
                        ps = ps->tail();
                    }
                }
            }
        }
        return false;
    }

    /**
       \brief Return an enode n congruent to (f args). If there is no such enode in the E-graph, then return 0.
     */
    enode * context::get_enode_eq_to(func_decl * f, unsigned num_args, enode * const * args) {
        enode * tmp = m_tmp_enode.set(f, num_args, args);
        enode * r   = m_cg_table.find(tmp);
#ifdef Z3DEBUG
        if (r != 0) {
            SASSERT(r->get_owner()->get_decl() == f);
            SASSERT(r->get_num_args() == num_args);
            if (r->is_commutative()) {
                // TODO
            }
            else {
                for (unsigned i = 0; i < num_args; i++) {
                    expr * arg   = r->get_owner()->get_arg(i);
                    SASSERT(e_internalized(arg));
                    enode * _arg = get_enode(arg);
                    CTRACE("eq_to_bug", args[i]->get_root() != _arg->get_root(),
                           tout << "#" << args[i]->get_owner_id() << " #" << args[i]->get_root()->get_owner_id()
                           << " #" << _arg->get_owner_id() << " #" << _arg->get_root()->get_owner_id() << "\n";
                           tout << "#" << r->get_owner_id() << "\n";
                           display(tout););
                    SASSERT(args[i]->get_root() == _arg->get_root());
                }
            }
        }
#endif
        return r;
    }

    /**
       \brief Process the equality propagation queue.

       \remark The method assign_eq adds a new entry on this queue.
    */
    bool context::propagate_eqs() {
        for (unsigned i = 0; i < m_eq_propagation_queue.size(); i++) {
            new_eq & entry = m_eq_propagation_queue[i];
#if 0
            static unsigned counter1 = 0;
            static unsigned counter2 = 0;
            if (entry.m_lhs->is_eq() || entry.m_rhs->is_eq())
                counter1++;
            else
                counter2++;
            if ((counter1 + counter2) % 10000 == 0)
                std::cout << counter1 << " " << counter2 << "\n";
#endif
            add_eq(entry.m_lhs, entry.m_rhs, entry.m_justification);
            if (inconsistent())
                return false;
        }
        m_eq_propagation_queue.reset();
        return true;
    }

    /**
       \brief Process equalities, theory atoms, etc.
    */
    bool context::propagate_atoms() {
        SASSERT(!inconsistent());
        for (unsigned i = 0; i < m_atom_propagation_queue.size(); i++) {
            SASSERT(!inconsistent());
            literal  l = m_atom_propagation_queue[i];
            bool_var v = l.var();
            bool_var_data & d = get_bdata(v);
            lbool val  = get_assignment(v);
            TRACE("propagate_atoms", tout << "propagating atom, #" << bool_var2expr(v)->get_id() << ", is_enode(): " << d.is_enode()
                  << " tag: " << (d.is_eq()?"eq":"") << (d.is_theory_atom()?"th":"") << (d.is_quantifier()?"q":"") << " " << l << "\n";);
            SASSERT(val != l_undef);
            if (d.is_enode())
                propagate_bool_var_enode(v);
            if (inconsistent())
                return false;
            if (d.is_eq()) {
                app * n   = to_app(m_bool_var2expr[v]);
                SASSERT(m_manager.is_eq(n));
                expr * lhs = n->get_arg(0);
                expr * rhs = n->get_arg(1);
                if (val == l_true) {
                    add_eq(get_enode(lhs), get_enode(rhs), eq_justification(l));
                }
                else {
                    TRACE("add_diseq", display_eq_detail(tout, bool_var2enode(v)););
                    if (!add_diseq(get_enode(lhs), get_enode(rhs)) && !inconsistent()) {
                        literal n_eq = literal(l.var(), true);
                        set_conflict(b_justification(mk_justification(eq_propagation_justification(get_enode(lhs), get_enode(rhs)))), n_eq);
                    }
                }
            }
            else if (d.is_theory_atom()) {
                theory * th = m_theories.get_plugin(d.get_theory());
                SASSERT(th);
                th->assign_eh(v, val == l_true);
            }
            else if (d.is_quantifier()) {
                // Remark: when RELEVANCY_LEMMA is true, a quantifier can be asserted to false and marked as relevant.
                // This happens when a quantifier is part of a lemma (conflict-clause), and this conflict clause
                // becomes an unit-clause and the remaining literal is the negation of a quantifier.
                CTRACE("assign_quantifier_bug", get_assignment(v) != l_true,
                       tout << "#" << bool_var2expr(v)->get_id() << " val: " << get_assignment(v) << "\n";
                       tout << mk_pp(bool_var2expr(v), m_manager) << "\n";
                       display(tout););
                SASSERT(is_quantifier(m_bool_var2expr[v]));
                if (get_assignment(v) == l_true) {
                    // All universal quantifiers have positive polarity in the input formula.
                    // So, we can ignore quantifiers assigned to false.
                    assign_quantifier(to_quantifier(m_bool_var2expr[v]));
                }
            }
            if (inconsistent())
                return false;
        }
        m_atom_propagation_queue.reset();
        return true;
    }

    class set_var_theory_trail : public trail<context> {
        bool_var m_var;
    public:
        set_var_theory_trail(bool_var v):m_var(v) {}
        void undo(context & ctx) override {
            bool_var_data & d = ctx.m_bdata[m_var];
            d.reset_notify_theory();
        }
    };

    void context::set_var_theory(bool_var v, theory_id tid) {
        SASSERT(get_var_theory(v) == null_theory_var);
        SASSERT(tid > 0 && tid <= 255);
        SASSERT(get_intern_level(v) <= m_scope_lvl);
        if (m_scope_lvl > get_intern_level(v))
            push_trail(set_var_theory_trail(v));
        bool_var_data & d = m_bdata[v];
        d.set_notify_theory(tid);
    }

    /**
       \brief Propagate the truth value assigned to v, to the enode
       associated with v.  Let n be the enode associated with v. Then,
       this method merges n = true_term (n = false_term) if v was
       assigned to true (false).
    */
    void context::propagate_bool_var_enode(bool_var v) {
        SASSERT(get_assignment(v) != l_undef);
        SASSERT(get_bdata(v).is_enode());
        lbool val  = get_assignment(v);
        TRACE("propagate_bool_var_enode_bug", tout << "var: " << v << " #" << bool_var2expr(v)->get_id() << "\n";);
        SASSERT(v < static_cast<int>(m_b_internalized_stack.size()));
        enode * n  = bool_var2enode(v);
        CTRACE("mk_bool_var", !n, tout << "No enode for " << v << "\n";);
        bool sign  = val == l_false;
        if (n->merge_tf())
            add_eq(n, sign ? m_false_enode : m_true_enode, eq_justification(literal(v, sign)));
        enode * r = n->get_root();
        if (r == m_true_enode || r == m_false_enode)
            return;
        // Move truth value to other elements of the equivalence class if:
        //   1) n is the root of the equivalence class
        //   2) n is not the root, but the variable associated with the root is unassigned.
        if (n == r ||
            !is_relevant(r) || // <<<< added to fix propagation bug.
            get_assignment(enode2bool_var(r)) != val) {
            enode * first = n;
            n = n->get_next();
            while (n != first) {
                bool_var v2 = enode2bool_var(n);
                if (get_assignment(v2) != val)
                    assign(literal(v2, sign), mk_justification(mp_iff_justification(first, n)));
                n = n->get_next();
            }
        }
    }

    /**
       \brief Traverse the disequalities of r's equivalence class, and
       propagate them to the theory.
    */
    void context::push_new_th_diseqs(enode * r, theory_var v, theory * th) {
        if (!th->use_diseqs()) {
            TRACE("push_new_th_diseqs", tout << m_manager.get_family_name(th->get_id()) << " not using diseqs\n";);
            return;
        }
        TRACE("push_new_th_diseqs", tout << "#" << r->get_owner_id() << " v" << v << "\n";);
        theory_id th_id = th->get_id();
        for (enode * parent : r->get_parents()) {
            CTRACE("parent_bug", parent == 0, tout << "#" << r->get_owner_id() << ", num_parents: " << r->get_num_parents() << "\n"; display(tout););
            if (parent->is_eq()) {
                bool_var bv = get_bool_var_of_id(parent->get_owner_id());
                if (get_assignment(bv) == l_false) {
                    enode * lhs = parent->get_arg(0);
                    enode * rhs = parent->get_arg(1);
                    TRACE("push_new_th_diseqs",
                          tout << "#" << parent->get_owner_id() << " ";
                           tout << "lhs: #" << lhs->get_owner_id() << ", rhs: #" << rhs->get_owner_id() <<
                           ", lhs->root: #" << lhs->get_root()->get_owner_id() << ", rhs->root: #" << rhs->get_root()->get_owner_id() <<
                           ", r: #" << r->get_owner_id() << ", r->root: #" << r->get_root()->get_owner_id() << "\n";
                          );
                    CTRACE("push_new_th_diseqs", lhs->get_root() != r->get_root() && rhs->get_root() != r->get_root(),
                           tout << "lhs: #" << lhs->get_owner_id() << ", rhs: #" << rhs->get_owner_id() <<
                           ", lhs->root: #" << lhs->get_root()->get_owner_id() << ", rhs->root: #" << rhs->get_root()->get_owner_id() <<
                           ", r: #" << r->get_owner_id() << ", r->root: #" << r->get_root()->get_owner_id() << "\n";
                          display(tout););
                    SASSERT(lhs->get_root() == r->get_root() || rhs->get_root() == r->get_root());
                    if (rhs->get_root() == r->get_root())
                        std::swap(lhs, rhs);
                    enode * rhs_root   = rhs->get_root();
                    theory_var rhs_var = m_fparams.m_new_core2th_eq ? get_closest_var(rhs, th_id) : rhs_root->get_th_var(th_id);
                    if (m_fparams.m_new_core2th_eq) {
                        theory_var _v = get_closest_var(lhs, th_id);
                        if (_v != null_theory_var)
                            v = _v;
                    }
                    if (rhs_var != null_theory_var && v != rhs_var /* if v == rhs_var then the context will detect the inconsistency. */)
                        push_new_th_diseq(th_id, v, rhs_var);
                }
            }
        }
    }

    /**
       \brief Return the truth assignment for an expression
       that is attached to a boolean variable.

       \pre The expression must be attached to a boolean variable.
    */
    inline lbool context::get_assignment_core(expr * n) const {
        CTRACE("get_assignment_bug", !b_internalized(n), tout << "n:\n" << mk_pp(n, m_manager) << "\n"; display(tout););
        SASSERT(b_internalized(n));
        unsigned id  = n->get_id();
        bool_var var = get_bool_var_of_id(id);
        SASSERT(var != null_bool_var);
        return get_assignment(var);
    }

    /**
       \brief Return the truth assignment for an expression.
       If the expression is a not-application, then its child
       is inspected instead.
    */
    lbool context::get_assignment(expr * n) const {
        if (m_manager.is_false(n))
            return l_false;
        if (m_manager.is_not(n))
            return ~get_assignment_core(to_app(n)->get_arg(0));
        return get_assignment_core(n);
    }

    lbool context::find_assignment(expr * n) const {
        if (m_manager.is_false(n))
            return l_false;
        if (m_manager.is_not(n)) {
            expr * arg = to_app(n)->get_arg(0);
            if (b_internalized(arg))
                return ~get_assignment_core(arg);
            return l_undef;
        }
        if (b_internalized(n))
            return get_assignment(n);
        return l_undef;
    }

    /**
       \brief Return the assignment of a 'boolean' enode.
       If the enode is not boolean, then return l_undef.
    */
    lbool context::get_assignment(enode * n) const {
        expr * owner = n->get_owner();
        if (!m_manager.is_bool(owner))
            return l_undef;
        if (n == m_false_enode)
            return l_false;
        bool_var v = get_bool_var_of_id(owner->get_id());
        CTRACE("missing_propagation", v == null_bool_var, tout << mk_pp(owner, m_manager) << "\n";);
        return get_assignment(v);
    }

    /**
       \brief Return set of assigned literals as expressions.
    */
    void context::get_assignments(expr_ref_vector& assignments) {
        for (literal lit : m_assigned_literals) {
            expr_ref e(m_manager);
            literal2expr(lit, e);
            assignments.push_back(std::move(e));
        }
    }

    void context::relevant_eh(expr * n) {
        if (b_internalized(n)) {
            bool_var v        = get_bool_var(n);
            bool_var_data & d = get_bdata(v);
            SASSERT(relevancy());
            // Quantifiers are only asserted when marked as relevant.
            // Other atoms are only asserted when marked as relevant if m_relevancy_lvl >= 2
            if (d.is_atom() && (d.is_quantifier() || m_fparams.m_relevancy_lvl >= 2)) {
                lbool val  = get_assignment(v);
                if (val != l_undef)
                    m_atom_propagation_queue.push_back(literal(v, val == l_false));
            }
        }
        TRACE("propagate_relevancy", tout << "marking as relevant:\n" << mk_bounded_pp(n, m_manager) << " " << m_scope_lvl << "\n";);
#ifndef SMTCOMP
        m_case_split_queue->relevant_eh(n);
#endif

        if (is_app(n)) {
            if (e_internalized(n)) {
                SASSERT(relevancy());
                enode * e = get_enode(n);
                m_qmanager->relevant_eh(e);
            }

            theory * propagated_th = nullptr;
            family_id fid = to_app(n)->get_family_id();
            if (fid != m_manager.get_basic_family_id()) {
                theory * th = get_theory(fid);
                if (th != nullptr) {
                    th->relevant_eh(to_app(n));
                    propagated_th = th; // <<< mark that relevancy_eh was already invoked for theory th.
                }
            }

            if (e_internalized(n)) {
                enode *           e = get_enode(n);
                theory_var_list * l = e->get_th_var_list();
                while (l) {
                    theory_id  th_id = l->get_th_id();
                    theory *   th    = get_theory(th_id);
                    // I don't want to invoke relevant_eh twice for the same n.
                    if (th != propagated_th)
                        th->relevant_eh(to_app(n));
                    l = l->get_next();
                }
            }
        }
    }

    /**
       \brief Propagate relevancy using the queue of new assigned literals
       located at [qhead, m_assigned_literals.size()).
    */
    void context::propagate_relevancy(unsigned qhead) {
        if (!relevancy())
            return;
        unsigned sz = m_assigned_literals.size();
        while (qhead < sz) {
            literal l      = m_assigned_literals[qhead];
            SASSERT(get_assignment(l) == l_true);
            qhead++;
            bool_var var   = l.var();
            expr * n       = m_bool_var2expr[var];
            m_relevancy_propagator->assign_eh(n, !l.sign());
        }
        m_relevancy_propagator->propagate();
    }

    bool context::propagate_theories() {
        for (theory * t : m_theory_set) {
            t->propagate();
            if (inconsistent())
                return false;
        }
        return true;
    }

    void context::propagate_th_eqs() {
        for (unsigned i = 0; i < m_th_eq_propagation_queue.size() && !inconsistent(); i++) {
            new_th_eq curr = m_th_eq_propagation_queue[i];
            theory * th = get_theory(curr.m_th_id);
            SASSERT(th);
            th->new_eq_eh(curr.m_lhs, curr.m_rhs);
#ifdef Z3DEBUG
            push_trail(push_back_trail<context, new_th_eq, false>(m_propagated_th_eqs));
            m_propagated_th_eqs.push_back(curr);
#endif
        }
        m_th_eq_propagation_queue.reset();
    }

    void context::propagate_th_diseqs() {
        for (unsigned i = 0; i < m_th_diseq_propagation_queue.size() && !inconsistent(); i++) {
            new_th_eq curr = m_th_diseq_propagation_queue[i];
            theory * th = get_theory(curr.m_th_id);
            SASSERT(th);
            th->new_diseq_eh(curr.m_lhs, curr.m_rhs);
#ifdef Z3DEBUG
            push_trail(push_back_trail<context, new_th_eq, false>(m_propagated_th_diseqs));
            m_propagated_th_diseqs.push_back(curr);
#endif
        }
        m_th_diseq_propagation_queue.reset();
    }

    bool context::can_theories_propagate() const {
        for (theory* t : m_theory_set) {
            if (t->can_propagate()) {
                return true;
            }
        }
        return false;
    }

    bool context::can_propagate() const {
        return
            m_qhead != m_assigned_literals.size() ||
            m_relevancy_propagator->can_propagate() ||
            !m_atom_propagation_queue.empty() ||
            m_qmanager->can_propagate() ||
            can_theories_propagate() ||
            !m_eq_propagation_queue.empty() ||
            !m_th_eq_propagation_queue.empty() ||
            !m_th_diseq_propagation_queue.empty();
    }

    bool context::propagate() {
        TRACE("propagate", tout << "propagating... " << m_qhead << ":" << m_assigned_literals.size() << "\n";);
        while (true) {
            if (inconsistent())
                return false;
            unsigned qhead = m_qhead;
            if (!bcp())
                return false;
            if (!propagate_th_case_split(qhead))
                return false;
            if (get_cancel_flag()) {
                m_qhead = qhead;
                return true;
            }
            SASSERT(!inconsistent());
            propagate_relevancy(qhead);
            if (inconsistent())
                return false;
            if (!propagate_atoms())
                return false;
            if (!propagate_eqs())
                return false;
            propagate_th_eqs();
            propagate_th_diseqs();
            if (inconsistent())
                return false;
            if (!propagate_theories())
                return false;
            m_qmanager->propagate();
            if (inconsistent())
                return false;
            if (resource_limits_exceeded()) {
                m_qhead = qhead;
                return true;
            }
            if (!can_propagate()) {
                CASSERT("diseq_bug", inconsistent() || check_missing_diseq_conflict());
                CASSERT("eqc_bool", check_eqc_bool_assignment());
                return true;
            }
        }
    }

    void context::set_conflict(const b_justification & js, literal not_l) {
        if (!inconsistent()) {
            TRACE("set_conflict", display_literal_verbose(tout, not_l); display(tout, js); );
            m_conflict = js;
            m_not_l    = not_l;
        }
    }

    void context::assign_quantifier(quantifier * q) {
        TRACE("assumption", tout << mk_pp(q, m_manager) << "\n";);
        m_qmanager->assign_eh(q);
    }

    bool context::contains_instance(quantifier * q, unsigned num_bindings, enode * const * bindings) {
        return m_fingerprints.contains(q, q->get_id(), num_bindings, bindings);
    }

<<<<<<< HEAD
    bool context::add_instance(quantifier * q, app * pat, unsigned num_bindings, enode * const * bindings, unsigned max_generation,
                               unsigned min_top_generation, unsigned max_top_generation, vector<std::tuple<enode *, enode *>> & used_enodes) {
        return m_qmanager->add_instance(q, pat, num_bindings, bindings, max_generation, min_top_generation, max_top_generation, used_enodes);
=======
    bool context::add_instance(quantifier * q, app * pat, unsigned num_bindings, enode * const * bindings, expr* def, unsigned max_generation,
                               unsigned min_top_generation, unsigned max_top_generation, ptr_vector<enode> & used_enodes) {
        return m_qmanager->add_instance(q, pat, num_bindings, bindings, def, max_generation, min_top_generation, max_top_generation, used_enodes);
>>>>>>> 0b30ddb7
    }

    void context::rescale_bool_var_activity() {
        TRACE("case_split", tout << "rescale\n";);        
        svector<double>::iterator it  = m_activity.begin();
        svector<double>::iterator end = m_activity.end();
        for (; it != end; ++it)
            *it *= INV_ACTIVITY_LIMIT;
        m_bvar_inc *= INV_ACTIVITY_LIMIT;
    }

    expr* context::next_decision() {
        bool_var var;
        lbool phase;
        m_case_split_queue->next_case_split(var, phase);
        if (var == null_bool_var) return m_manager.mk_true();
        m_case_split_queue->unassign_var_eh(var);
        return bool_var2expr(var);
    }

    /**
       \brief Execute next clase split, return false if there are no
       more case splits to be performed.
    */
    bool context::decide() {

        if (at_search_level() && !m_tmp_clauses.empty()) {
            switch (decide_clause()) {
            case l_true:  // already satisfied
                break;
            case l_undef: // made a decision
                return true;
            case l_false: // inconsistent
                return false;
            }
        }
        bool_var var;
        lbool phase;
        m_case_split_queue->next_case_split(var, phase);

        if (var == null_bool_var) {
            return false;
        }

        TRACE_CODE({
            static unsigned counter = 0;
            counter++;
            if (counter % 100 == 0) {
                TRACE("activity_profile",
                      for (unsigned i=0; i<get_num_bool_vars(); i++) {
                          tout << get_activity(i) << " ";
                      }
                      tout << "\n";);
            }});

        m_stats.m_num_decisions++;

        push_scope();
        TRACE("decide", tout << "splitting, lvl: " << m_scope_lvl << "\n";);

        TRACE("decide_detail", tout << mk_pp(bool_var2expr(var), m_manager) << "\n";);

        bool is_pos;

        if (is_quantifier(m_bool_var2expr[var])) {
            // Overriding any decision on how to assign the quantifier.
            // assigining a quantifier to false is equivalent to make it irrelevant.
            phase = l_false;
        }

        if (phase != l_undef) {
            is_pos = phase == l_true;
        }
        else {
            bool_var_data & d = m_bdata[var];

            if (d.try_true_first()) {
                is_pos = true;
            }
            else {
                switch (m_fparams.m_phase_selection) {
                case PS_CACHING:
                case PS_CACHING_CONSERVATIVE:
                case PS_CACHING_CONSERVATIVE2:
                    if (m_phase_cache_on && d.m_phase_available) {
                        TRACE("phase_selection", tout << "using cached value, is_pos: " << m_bdata[var].m_phase << ", var: p" << var << "\n";);
                        is_pos = m_bdata[var].m_phase;
                    }
                    else {
                        TRACE("phase_selection", tout << "setting to false\n";);
                        is_pos = m_phase_default;
                    }
                    break;
                case PS_ALWAYS_FALSE:
                    is_pos = false;
                    break;
                case PS_ALWAYS_TRUE:
                    is_pos = true;
                    break;
                case PS_RANDOM:
                    is_pos = (m_random() % 2 == 0);
                    break;
                case PS_OCCURRENCE: {
                    literal l(var);
                    is_pos = m_lit_occs[l.index()].size() > m_lit_occs[(~l).index()].size();
                    break;
                }
                default:
                    is_pos = false;
                    UNREACHABLE();
                }
            }
        }

        TRACE("decide", tout << "case split pos: " << is_pos << " p" << var << "\n"
              << "activity: " << get_activity(var) << "\n";);

        assign(literal(var, !is_pos), b_justification::mk_axiom(), true);
        return true;
    }

    /**
       \brief Update counter that is used to enable/disable phase caching.
    */
    void context::update_phase_cache_counter() {
        m_phase_counter++;
        if (m_phase_cache_on) {
            if (m_phase_counter >= m_fparams.m_phase_caching_on) {
                m_phase_counter  = 0;
                m_phase_cache_on = false;
                if (m_fparams.m_phase_selection == PS_CACHING_CONSERVATIVE2)
                    m_phase_default = !m_phase_default;
            }
        }
        else {
            if (m_phase_counter >= m_fparams.m_phase_caching_off) {
                m_phase_counter  = 0;
                m_phase_cache_on = true;
                if (m_fparams.m_phase_selection == PS_CACHING_CONSERVATIVE2)
                    m_phase_default = !m_phase_default;
            }
        }
    }

    /**
       \brief Create an internal backtracking point
    */
    void context::push_scope() {

        if (m_manager.has_trace_stream())
            m_manager.trace_stream() << "[push] " << m_scope_lvl << "\n";

        m_scope_lvl++;
        m_region.push_scope();
        m_scopes.push_back(scope());
        scope & s = m_scopes.back();

        m_relevancy_propagator->push();
        s.m_assigned_literals_lim    = m_assigned_literals.size();
        s.m_trail_stack_lim          = m_trail_stack.size();
        s.m_aux_clauses_lim          = m_aux_clauses.size();
        s.m_justifications_lim       = m_justifications.size();
        s.m_units_to_reassert_lim    = m_units_to_reassert.size();

        m_qmanager->push();

        m_fingerprints.push_scope();
        m_case_split_queue->push_scope();
        m_asserted_formulas.push_scope();

        for (theory* t : m_theory_set) 
            t->push_scope_eh();
        CASSERT("context", check_invariant());
    }

    /**
       \brief Execute generic undo-objects.
    */
    void context::undo_trail_stack(unsigned old_size) {
        ::undo_trail_stack(*this, m_trail_stack, old_size);
    }

    /**
       \brief Remove watch literal idx from the given clause.

       \pre idx must be 0 or 1.
    */
    void context::remove_watch_literal(clause * cls, unsigned idx) {
        m_watches[(~cls->get_literal(idx)).index()].remove_clause(cls);
    }

    /**
       \brief Remove boolean variable from watch lists.
    */
    void context::remove_watch(bool_var v) {
        literal lit(v);
        m_watches[lit.index()].reset();
        m_watches[(~lit).index()].reset();
    }

    /**
       \brief Update the index used for backward subsumption.
    */
    void context::remove_lit_occs(clause * cls) {
        unsigned num_lits = cls->get_num_literals();
        for (unsigned i = 0; i < num_lits; i++) {
            literal l = cls->get_literal(i);
            m_lit_occs[l.index()].erase(cls);
        }
    }

    void context::remove_cls_occs(clause * cls) {
        remove_watch_literal(cls, 0);
        remove_watch_literal(cls, 1);
        if (lit_occs_enabled())
            remove_lit_occs(cls);
    }

    /**
       \brief Delete the given clause.

       \pre Clause is not in the reinit stack.
    */
    void context::del_clause(clause * cls) {
        SASSERT(m_flushing || !cls->in_reinit_stack());
        if (!cls->deleted())
            remove_cls_occs(cls);
        cls->deallocate(m_manager);
        m_stats.m_num_del_clause++;
    }

    /**
       \brief Delete the clauses in v at locations [old_size .. v.size())
       Reduce the size of v to old_size.
    */
    void context::del_clauses(clause_vector & v, unsigned old_size) {
        SASSERT(old_size <= v.size());
        clause_vector::iterator begin = v.begin() + old_size;
        clause_vector::iterator it    = v.end();
        while (it != begin) {
            --it;
            del_clause(*it);
        }
        v.shrink(old_size);
    }

#if 0
    void context::mark_as_deleted(clause * cls) {
        SASSERT(!cls->deleted());
        remove_cls_occs(cls);
        cls->mark_as_deleted(m_manager);
    }
#endif

    /**
       \brief Undo variable assignments.
    */
    void context::unassign_vars(unsigned old_lim) {
        SASSERT(old_lim <= m_assigned_literals.size());

        unsigned i = m_assigned_literals.size();
        while (i != old_lim) {
            --i;
            literal l                  = m_assigned_literals[i];
            m_assignment[l.index()]    = l_undef;
            m_assignment[(~l).index()] = l_undef;
            bool_var v                 = l.var();
            bool_var_data & d          = get_bdata(v);
            d.set_null_justification();
            m_case_split_queue->unassign_var_eh(v);
        }

        m_assigned_literals.shrink(old_lim);
        m_qhead = old_lim;
        SASSERT(m_qhead == m_assigned_literals.size());
    }

    /**
       \brief Invoke method del_eh for the justification that will be deleted.
       If the method in_region() returns false, then delete operator is invoked.
    */
    void context::del_justifications(ptr_vector<justification> & justifications, unsigned old_lim) {
        SASSERT(old_lim <= justifications.size());
        unsigned i = justifications.size();
        while (i != old_lim) {
            --i;
            justification * js = justifications[i];
            js->del_eh(m_manager);
            if (!js->in_region()) {
                dealloc(js);
            }
            else {
                // If the justification is in a region, then explicitly invoke the destructor.
                // This is needed because some justification objects contains vectors.
                // The destructors of these vectors need to be invoked.
                js->~justification();
            }
        }
        justifications.shrink(old_lim);
    }

    /**
       \brief Return true if all literals of c are assigned to false.
    */
    bool context::is_empty_clause(clause const * c) const {
        unsigned num_lits = c->get_num_literals();
        for(unsigned i = 0; i < num_lits; i++) {
            literal l = c->get_literal(i);
            if (get_assignment(l) != l_false)
                return false;
        }
        return true;
    }

    /**
       \brief Return true if the given clause contains one and only one unassigned literal.
    */
    bool context::is_unit_clause(clause const * c) const {
        bool found        = false;
        unsigned num_lits = c->get_num_literals();
        for(unsigned i = 0; i < num_lits; i++) {
            literal l = c->get_literal(i);
            switch (get_assignment(l)) {
            case l_false:
                break; // skip
            case l_undef:
                if (found)
                    return false;
                else
                    found = true;
                break;
            case l_true:
                return false; // clause is already satisfied.
            }
        }
        return found;
    }

    /**
       \brief When a clause is reinitialized (see reinit_clauses) enodes and literals may
       need to be recreated. When an enode is recreated, I want to use the same generation
       number it had before being deleted. Otherwise the generation will be 0, and will affect
       the loop prevetion heuristics used to control quantifier instantiation.
       Thus, I cache the generation number of enodes that will be deleted during backtracking
       and recreated by reinit_clauses.
    */
    void context::cache_generation(unsigned new_scope_lvl) {
        if (!m_clauses_to_reinit.empty()) {
            unsigned lim = m_scope_lvl;
            if (m_clauses_to_reinit.size() <= lim) {
                SASSERT(!m_clauses_to_reinit.empty());
                lim      = m_clauses_to_reinit.size() - 1;
            }
            for (unsigned i = new_scope_lvl; i <= lim; i++) {
                clause_vector & v = m_clauses_to_reinit[i];
                for (clause* cls : v) {
                    cache_generation(cls, new_scope_lvl);
                }
            }
        }
        if (!m_units_to_reassert.empty()) {
            scope & s   = m_scopes[new_scope_lvl];
            unsigned i  = s.m_units_to_reassert_lim;
            unsigned sz = m_units_to_reassert.size();
            for (; i < sz; i++) {
                expr * unit = m_units_to_reassert.get(i);
                cache_generation(unit, new_scope_lvl);
            }
        }
    }

    /**
       \brief See cache_generation(unsigned new_scope_lvl)
    */
    void context::cache_generation(clause const * cls, unsigned new_scope_lvl) {
        cache_generation(cls->get_num_literals(), cls->begin(), new_scope_lvl);
    }

    /**
       \brief See cache_generation(unsigned new_scope_lvl)
    */
    void context::cache_generation(unsigned num_lits, literal const * lits, unsigned new_scope_lvl) {
        for(unsigned i = 0; i < num_lits; i++) {
            bool_var v          = lits[i].var();
            unsigned ilvl       = get_intern_level(v);
            if (ilvl > new_scope_lvl)
                cache_generation(bool_var2expr(v), new_scope_lvl);
        }
    }

    /**
       \brief See cache_generation(unsigned new_scope_lvl)
    */
    void context::cache_generation(expr * n, unsigned new_scope_lvl) {
        ptr_buffer<expr> todo;
        todo.push_back(n);
        while (!todo.empty()) {
            expr * n = todo.back();
            todo.pop_back();
            if (m_cache_generation_visited.contains(n))
                continue;
            m_cache_generation_visited.insert(n);
            if (is_app(n)) {
                if (e_internalized(n)) {
                    enode * e     = get_enode(n);
                    unsigned ilvl = e->get_iscope_lvl();
                    if (ilvl <= new_scope_lvl)
                        continue; // node and its children will not be recreated during backtracking
                    TRACE("cached_generation", tout << "caching: #" << n->get_id() << " " << e->get_generation() << "\n";);
                    m_cached_generation.insert(n, e->get_generation());
                }
                for (expr * arg : *to_app(n)) {
                    if (is_app(arg) || is_quantifier(arg))
                        todo.push_back(arg);
                }
            }
            else if (is_quantifier(n) && b_internalized(n)) {
                m_cached_generation.insert(n, m_qmanager->get_generation(to_quantifier(n)));
                todo.push_back(to_quantifier(n)->get_expr());
            }
        }
    }

    /**
       \brief See cache_generation(unsigned new_scope_lvl)
    */
    void context::reset_cache_generation() {
        m_cache_generation_visited.reset();
        m_cached_generation.reset();
    }

    /**
       \brief Reinitialize learned clauses (lemmas) that contain boolean variables
       that were deleted during backtracking.

       \remark num_bool_vars contains the number of boolean variables alive
       after backtracking. So, a clause contains a dead variable if it
       contains a literal l where l.var() >= num_bool_vars.
    */
    void context::reinit_clauses(unsigned num_scopes, unsigned num_bool_vars) {
        TRACE("reinit_clauses_bug", display_watch_lists(tout););
        if (m_clauses_to_reinit.empty())
            return;
        unsigned lim = m_scope_lvl + num_scopes;
        if (m_clauses_to_reinit.size() <= lim) {
            SASSERT(!m_clauses_to_reinit.empty());
            lim      = m_clauses_to_reinit.size() - 1;
        }
        for (unsigned i = m_scope_lvl+1; i <= lim; i++) {
            clause_vector & v = m_clauses_to_reinit[i];
            for (clause* cls : v) {
                if (cls->deleted()) {
                    cls->release_atoms(m_manager);
                    cls->m_reinit              = false;
                    cls->m_reinternalize_atoms = false;
                    continue;
                }

                SASSERT(cls->in_reinit_stack());
                bool keep = false;
                if (cls->reinternalize_atoms()) {
                    SASSERT(cls->get_num_atoms() == cls->get_num_literals());
                    for (unsigned j = 0; j < 2; j++) {
                        literal l           = cls->get_literal(j);
                        if (l.var() < static_cast<int>(num_bool_vars)) {
                            // This boolean variable was not deleted during backtracking
                            //
                            // So, it is still a watch literal. I remove the watch, since
                            // the clause may have new watch-literals after reinitialization.
                            remove_watch_literal(cls, j);
                        }
                    }

                    unsigned num        = cls->get_num_literals();

                    if (lit_occs_enabled()) {
                        for (unsigned j = 0; j < num; j++) {
                            literal l           = cls->get_literal(j);
                            if (l.var() < static_cast<int>(num_bool_vars)) {
                                // This boolean variable was not deleted during backtracking
                                //
                                // So, remove it from lit_occs.
                                m_lit_occs[l.index()].erase(cls);
                            }
                        }
                    }

                    unsigned ilvl       = 0;
                    (void)ilvl;
                    for (unsigned j = 0; j < num; j++) {
                        expr * atom     = cls->get_atom(j);
                        bool   sign     = cls->get_atom_sign(j);
                        // Atom can be (NOT foo). This can happen, for example, when
                        // the NOT-application is a child of an uninterpreted function symbol.
                        // So, when reinternalizing the NOT-atom I should set the gate_ctx to false,
                        // and force expression to be reinternalized.
                        // Otherwise I set gate_ctx to true
                        bool gate_ctx = !m_manager.is_not(atom);
                        internalize(atom, gate_ctx);
                        SASSERT(b_internalized(atom));
                        bool_var v      = get_bool_var(atom);
                        DEBUG_CODE({
                            if (get_intern_level(v) > ilvl)
                                ilvl = get_intern_level(v);
                        });
                        literal l(v, sign);
                        cls->set_literal(j, l);
                    }
                    SASSERT(ilvl <= m_scope_lvl);
                    int w1_idx = select_watch_lit(cls, 0);
                    cls->swap_lits(0, w1_idx);
                    int w2_idx = select_watch_lit(cls, 1);
                    cls->swap_lits(1, w2_idx);
                    add_watch_literal(cls, 0);
                    add_watch_literal(cls, 1);

                    if (lit_occs_enabled())
                        add_lit_occs(cls);

                    literal l1 = cls->get_literal(0);
                    literal l2 = cls->get_literal(1);

                    if (get_assignment(l1) == l_false)
                        set_conflict(b_justification(cls));
                    else if (get_assignment(l2) == l_false)
                        assign(l1, b_justification(cls));

                    TRACE("reinit_clauses", tout << "reinit clause:\n"; display_clause_detail(tout, cls); tout << "\n";
                          tout << "activity: " << cls->get_activity() << ", num_bool_vars: " << num_bool_vars << ", scope_lvl: "
                          << m_scope_lvl << "\n";);
                    keep = true;
                }
                else {
                    SASSERT(!cls->reinternalize_atoms());
                    literal l1 = cls->get_literal(0);
                    literal l2 = cls->get_literal(1);
                    if (get_assignment(l1) == l_false && is_empty_clause(cls)) {
                        set_conflict(b_justification(cls));
                        keep = true;
                    }
                    else if (get_assignment(l2) == l_false && get_assignment(l1) == l_undef && is_unit_clause(cls)) {
                        assign(l1, b_justification(cls));
                        keep = true;
                    }
                }

                // SASSERT(!(cls->get_num_literals() == 3 &&
                //          (cls->get_literal(0).index() == 624 || cls->get_literal(0).index() == 103 || cls->get_literal(0).index() == 629) &&
                //          (cls->get_literal(1).index() == 624 || cls->get_literal(1).index() == 103 || cls->get_literal(1).index() == 629) &&
                //          (cls->get_literal(2).index() == 624 || cls->get_literal(2).index() == 103 || cls->get_literal(2).index() == 629)));

                if (keep && m_scope_lvl > m_base_lvl) {
                    m_clauses_to_reinit[m_scope_lvl].push_back(cls);
                }
                else {
                    // clause do not need to be in the reinit stack anymore,
                    // because it will be deleted when the base level is
                    // backtracked.
                    cls->release_atoms(m_manager);
                    cls->m_reinit              = false;
                    cls->m_reinternalize_atoms = false;
                }
            }
            v.reset();
        }
        CASSERT("reinit_clauses", check_clauses(m_lemmas));
        CASSERT("reinit_clauses", check_lit_occs());
        TRACE("reinit_clauses_bug", display_watch_lists(tout););
    }

    void context::reassert_units(unsigned units_to_reassert_lim) {
        unsigned i  = units_to_reassert_lim;
        unsigned sz = m_units_to_reassert.size();
        for (; i < sz; i++) {
            expr * unit   = m_units_to_reassert.get(i);
            bool gate_ctx = true;
            internalize(unit, gate_ctx);
            bool_var v    = get_bool_var(unit);
            bool sign     = m_units_to_reassert_sign[i] != 0;
            literal l(v, sign);
            assign(l, b_justification::mk_axiom());
            TRACE("reassert_units", tout << "reasserting #" << unit->get_id() << " " << sign << " @ " << m_scope_lvl << "\n";);
        }
        if (at_base_level()) {
            m_units_to_reassert.reset();
            m_units_to_reassert_sign.reset();
        }
    }

    /**
       \brief Backtrack 'num_scopes' scope levels. Return the number
       of boolean variables before reinitializing clauses. This value
       is useful because it can be used to detect which boolean variables
       were deleted.

       \warning This method will not invoke reset_cache_generation.
    */
    unsigned context::pop_scope_core(unsigned num_scopes) {

        try {
            if (m_manager.has_trace_stream())
                m_manager.trace_stream() << "[pop] " << num_scopes << " " << m_scope_lvl << "\n";

            TRACE("context", tout << "backtracking: " << num_scopes << " from " << m_scope_lvl << "\n";);
            TRACE("pop_scope_detail", display(tout););
            SASSERT(num_scopes > 0);
            SASSERT(num_scopes <= m_scope_lvl);
            SASSERT(m_scopes.size() == m_scope_lvl);

            unsigned new_lvl = m_scope_lvl - num_scopes;

            cache_generation(new_lvl);
            m_qmanager->pop(num_scopes);
            m_case_split_queue->pop_scope(num_scopes);

            TRACE("pop_scope", tout << "backtracking: " << num_scopes << ", new_lvl: " << new_lvl << "\n";);
            scope & s = m_scopes[new_lvl];
            TRACE("context", tout << "backtracking new_lvl: " << new_lvl << "\n";);

            unsigned units_to_reassert_lim = s.m_units_to_reassert_lim;

            if (new_lvl < m_base_lvl) {
                base_scope & bs = m_base_scopes[new_lvl];
                del_clauses(m_lemmas, bs.m_lemmas_lim);
                m_simp_qhead = bs.m_simp_qhead_lim;
                if (!bs.m_inconsistent) {
                    m_conflict = null_b_justification;
                    m_not_l = null_literal;
                    m_unsat_proof = nullptr;
                }
                m_base_scopes.shrink(new_lvl);
            }
            else {
                m_conflict = null_b_justification;
                m_not_l = null_literal;
            }
            del_clauses(m_aux_clauses, s.m_aux_clauses_lim);

            m_relevancy_propagator->pop(num_scopes);

            m_fingerprints.pop_scope(num_scopes);
            unassign_vars(s.m_assigned_literals_lim);
            undo_trail_stack(s.m_trail_stack_lim);

            for (theory* th : m_theory_set) {
                th->pop_scope_eh(num_scopes);
            }

            del_justifications(m_justifications, s.m_justifications_lim);

            m_asserted_formulas.pop_scope(num_scopes);

            m_eq_propagation_queue.reset();
            m_th_eq_propagation_queue.reset();
            m_th_diseq_propagation_queue.reset();
            m_atom_propagation_queue.reset();

            m_region.pop_scope(num_scopes);
            m_scopes.shrink(new_lvl);

            m_scope_lvl = new_lvl;
            if (new_lvl < m_base_lvl) {
                m_base_lvl = new_lvl;
                m_search_lvl = new_lvl; // Remark: not really necessary
            }

            unsigned num_bool_vars = get_num_bool_vars();
            // any variable >= num_bool_vars was deleted during backtracking.
            reinit_clauses(num_scopes, num_bool_vars);
            reassert_units(units_to_reassert_lim);
            TRACE("pop_scope_detail", tout << "end of pop_scope: \n"; display(tout););
            CASSERT("context", check_invariant());
            return num_bool_vars;
        }
        catch (...) {
            // throwing inside pop is just not cool.
            UNREACHABLE();
            throw;
        }
    }

    void context::pop_scope(unsigned num_scopes) {
        pop_scope_core(num_scopes);
        reset_cache_generation();
    }

    void context::pop_to_base_lvl() {
        SASSERT(m_scope_lvl >= m_base_lvl);
        if (!at_base_level()) {
            unsigned num_lvls = m_scope_lvl - m_base_lvl;
            pop_scope(num_lvls);
        }
        SASSERT(m_scope_lvl == m_base_lvl);
    }

    void context::pop_to_search_lvl() {
        unsigned num_levels = m_scope_lvl - get_search_level();
        if (num_levels > 0) {
            pop_scope(num_levels);
        }
    }

    /**
       \brief Simplify the given clause using the assignment.  Return
       true if the clause was already satisfied, and false otherwise.

       \remark This method should only be invoked if we are at the
       base level.
    */
    bool context::simplify_clause(clause * cls) {
        SASSERT(m_scope_lvl == m_base_lvl);
        unsigned s = cls->get_num_literals();
        if (get_assignment(cls->get_literal(0)) == l_true ||
            get_assignment(cls->get_literal(1)) == l_true) {
            // clause is already satisfied.
            return true;
        }

        literal_buffer simp_lits;

        unsigned i = 2;
        unsigned j = i;
        for(; i < s; i++) {
            literal l = cls->get_literal(i);
            switch(get_assignment(l)) {
            case l_false:
                if (m_manager.proofs_enabled())
                    simp_lits.push_back(~l);
                if (lit_occs_enabled())
                    m_lit_occs[l.index()].erase(cls);
                break;
            case l_undef:
                cls->set_literal(j, l);
                j++;
                break;
            case l_true:
                return true;
            }
        }

        if (j < s) {
            cls->set_num_literals(j);
            SASSERT(j >= 2);
        }

        if (m_manager.proofs_enabled() && !simp_lits.empty()) {
            SASSERT(m_scope_lvl == m_base_lvl);
            justification * js = cls->get_justification();
            justification * new_js = nullptr;
            if (js->in_region())
                new_js = mk_justification(unit_resolution_justification(m_region,
                                                                        js,
                                                                        simp_lits.size(),
                                                                        simp_lits.c_ptr()));
            else
                new_js = alloc(unit_resolution_justification, js, simp_lits.size(), simp_lits.c_ptr());
            cls->set_justification(new_js);
        }
        return false;
    }

    /**
       \brief Simplify the given vector of clauses starting at the given position.
       Return the number of deleted (already satisfied) clauses.
    */
    unsigned context::simplify_clauses(clause_vector & clauses, unsigned starting_at) {
        unsigned num_del_clauses = 0;
        clause_vector::iterator it  = clauses.begin();
        clause_vector::iterator end = clauses.end();
        it += starting_at;
        clause_vector::iterator it2 = it;
        for(; it != end; ++it) {
            clause * cls = *it;
            SASSERT(!cls->in_reinit_stack());
            TRACE("simplify_clauses_bug", display_clause(tout, cls); tout << "\n";);
            if (cls->deleted()) {
                del_clause(cls);
                num_del_clauses++;
            }
            else if (simplify_clause(cls)) {
                for (unsigned idx = 0; idx < 2; idx++) {
                    literal     l0        = cls->get_literal(idx);
                    b_justification l0_js = get_justification(l0.var());
                    if (l0_js != null_b_justification &&
                        l0_js.get_kind() == b_justification::CLAUSE &&
                        l0_js.get_clause() == cls) {
                        // cls is the explanation of l0
                        // it is safe to replace with axiom, we are at the base level.
                        SASSERT(m_scope_lvl == m_base_lvl);
                        bool_var v0 = l0.var();
                        if (m_manager.proofs_enabled()) {
                            SASSERT(m_search_lvl == m_base_lvl);
                            literal_buffer simp_lits;
                            unsigned num_lits = cls->get_num_literals();
                            for(unsigned i = 0; i < num_lits; i++) {
                                if (i != idx) {
                                    literal l = cls->get_literal(i);
                                    SASSERT(l != l0);
                                    simp_lits.push_back(~l);
                                }
                            }
                            justification * cls_js = cls->get_justification();
                            justification * js = nullptr;
                            if (!cls_js || cls_js->in_region()) {
                                // If cls_js is 0 or is allocated in a region, then
                                // we can allocate the new justification in a region too.
                                js = mk_justification(unit_resolution_justification(m_region,
                                                                                    cls_js,
                                                                                    simp_lits.size(),
                                                                                    simp_lits.c_ptr()));
                            }
                            else {
                                js = alloc(unit_resolution_justification, cls_js, simp_lits.size(), simp_lits.c_ptr());
                                // js took ownership of the justification object.
                                cls->set_justification(nullptr);
                                m_justifications.push_back(js);
                            }
                            set_justification(v0, m_bdata[v0], b_justification(js));
                        }
                        else
                            m_bdata[v0].set_axiom();
                    }
                }
                del_clause(cls);
                num_del_clauses++;
            }
            else {
                *it2 = *it;
                ++it2;
                m_simp_counter += cls->get_num_literals();
            }
        }
        clauses.set_end(it2);
        CASSERT("simplify_clauses", check_invariant());
        return num_del_clauses;
    }

    /**
       \brief Simplify the set of clauses if possible (solver is at base level).
    */
    void context::simplify_clauses() {
        // Remark: when assumptions are used m_scope_lvl >= m_search_lvl > m_base_lvl. Therefore, no simplification is performed.
        if (m_scope_lvl > m_base_lvl)
            return;

        unsigned sz = m_assigned_literals.size();
        SASSERT(m_simp_qhead <= sz);

        if (m_simp_qhead == sz || m_simp_counter > 0) {
            TRACE("simplify_clauses", tout << "m_simp_qhead: " << m_simp_qhead << " m_simp_counter: " << m_simp_counter << "\n";);
            return;
        }

        if (m_aux_clauses.empty() && m_lemmas.empty()) {
            TRACE("simplify_clauses", tout << "no clauses to simplify\n";);
            return;
        }

        TRACE("simplify_clauses_detail", tout << "before:\n"; display_clauses(tout, m_lemmas););
        IF_VERBOSE(2, verbose_stream() << "(smt.simplifying-clause-set"; verbose_stream().flush(););

        SASSERT(check_clauses(m_lemmas));
        SASSERT(check_clauses(m_aux_clauses));


        // m_simp_counter is used to balance the cost of simplify_clause.
        //
        // After executing simplify_clauses, the counter will contain
        // an approximation of the cost of executing simplify_clauses again.
        // That is, the number of literals that will need to be visited.
        //
        // The value of the counter is decremented each time we visit
        // a variable during propagation.
        //
        m_simp_counter = 0;
        // the field m_simp_qhead is used to check whether there are
        // new assigned literals at the base level.
        m_simp_qhead = m_assigned_literals.size();

        unsigned num_del_clauses = 0;

        SASSERT(m_scope_lvl == m_base_lvl);
        if (m_base_lvl == 0) {
            num_del_clauses += simplify_clauses(m_aux_clauses, 0);
            num_del_clauses += simplify_clauses(m_lemmas, 0);
        }
        else {
            scope & s       = m_scopes[m_base_lvl - 1];
            base_scope & bs = m_base_scopes[m_base_lvl - 1];
            num_del_clauses += simplify_clauses(m_aux_clauses, s.m_aux_clauses_lim);
            num_del_clauses += simplify_clauses(m_lemmas, bs.m_lemmas_lim);
        }
        TRACE("simp_counter", tout << "simp_counter: " << m_simp_counter << " scope_lvl: " << m_scope_lvl << "\n";);
        IF_VERBOSE(2, verbose_stream() << " :num-deleted-clauses " << num_del_clauses << ")" << std::endl;);
        TRACE("simplify_clauses_detail", tout << "after:\n"; display_clauses(tout, m_lemmas););
        SASSERT(check_clauses(m_lemmas) && check_clauses(m_aux_clauses));
    }

    struct clause_lt {
        bool operator()(clause * cls1, clause * cls2) const { return cls1->get_activity() > cls2->get_activity(); }
    };

    /**
       \brief Delete low activity lemmas
    */
    inline void context::del_inactive_lemmas() {
        if (m_fparams.m_lemma_gc_strategy == LGC_NONE)
            return;
        else if (m_fparams.m_lemma_gc_half)
            del_inactive_lemmas1();
        else
            del_inactive_lemmas2();

        m_num_conflicts_since_lemma_gc = 0;
        if (m_fparams.m_lemma_gc_strategy == LGC_GEOMETRIC)
            m_lemma_gc_threshold = static_cast<unsigned>(m_lemma_gc_threshold * m_fparams.m_lemma_gc_factor);
    }

    /**
       \brief Delete (approx.) half of low activity lemmas
    */
    void context::del_inactive_lemmas1() {
        unsigned sz            = m_lemmas.size();
        unsigned start_at      = m_base_lvl == 0 ? 0 : m_base_scopes[m_base_lvl - 1].m_lemmas_lim;
        SASSERT(start_at <= sz);
        if (start_at + m_fparams.m_recent_lemmas_size >= sz)
            return;
        IF_VERBOSE(2, verbose_stream() << "(smt.delete-inactive-lemmas"; verbose_stream().flush(););
        SASSERT (m_fparams.m_recent_lemmas_size < sz);
        unsigned end_at        = sz - m_fparams.m_recent_lemmas_size;
        SASSERT(start_at < end_at);
        std::stable_sort(m_lemmas.begin() + start_at, m_lemmas.begin() + end_at, clause_lt());
        unsigned start_del_at  = (start_at + end_at) / 2;
        unsigned i             = start_del_at;
        unsigned j             = i;
        unsigned num_del_cls   = 0;
        TRACE("del_inactive_lemmas", tout << "sz: " << sz << ", start_at: " << start_at << ", end_at: " << end_at
              << ", start_del_at: " << start_del_at << "\n";);
        for (; i < end_at; i++) {
            clause * cls = m_lemmas[i];
            if (can_delete(cls)) {
                TRACE("del_inactive_lemmas", tout << "deleting: "; display_clause(tout, cls); tout << ", activity: " <<
                      cls->get_activity() << "\n";);
                del_clause(cls);
                num_del_cls++;
            }
            else {
                m_lemmas[j] = cls;
                j++;
            }
        }
        // keep recent clauses
        for (; i < sz; i++) {
            clause * cls = m_lemmas[i];
            if (cls->deleted() && can_delete(cls)) {
                del_clause(cls);
                num_del_cls++;
            }
            else {
                m_lemmas[j] = cls;
                j++;
            }
        }
        m_lemmas.shrink(j);
        if (m_fparams.m_clause_decay > 1) {
            // rescale activity
            for (i = start_at; i < j; i++) {
                clause * cls = m_lemmas[i];
                cls->set_activity(cls->get_activity() / m_fparams.m_clause_decay);
            }
        }
        IF_VERBOSE(2, verbose_stream() << " :num-deleted-clauses " << num_del_cls << ")" << std::endl;);
    }

    /**
       \brief More sophisticated version of del_inactive_lemmas. Here the lemmas are divided in two
       groups (old and new) based on the value of m_new_old_ratio parameter.
       A clause is deleted/retained based on its activity and relevancy. Clauses with several
       unassigned literals are considered less relevant. The threshold used for activity and relevancy
       depends on which group the clauses is in.
    */
    void context::del_inactive_lemmas2() {
        IF_VERBOSE(2, verbose_stream() << "(smt.delete-inactive-clauses "; verbose_stream().flush(););
        unsigned sz            = m_lemmas.size();
        unsigned start_at      = m_base_lvl == 0 ? 0 : m_base_scopes[m_base_lvl - 1].m_lemmas_lim;
        SASSERT(start_at <= sz);
        unsigned real_sz       = sz - start_at;
        // idx of the first learned clause considered "new"
        unsigned new_first_idx = start_at + (real_sz / m_fparams.m_new_old_ratio) * (m_fparams.m_new_old_ratio - 1);
        SASSERT(new_first_idx <= sz);
        unsigned i             = start_at;
        unsigned j             = i;
        unsigned num_del_cls   = 0;
        for (; i < sz; i++) {
            clause * cls = m_lemmas[i];
            if (can_delete(cls)) {
                if (cls->deleted()) {
                    // clause is already marked for deletion
                    del_clause(cls);
                    num_del_cls++;
                    continue;
                }
                // A clause is deleted if it has low activity and the number of unknowns is greater than a threshold.
                // The activity threshold depends on how old the clause is.
                unsigned act_threshold = m_fparams.m_old_clause_activity -
                    (m_fparams.m_old_clause_activity - m_fparams.m_new_clause_activity) * ((i - start_at) / real_sz);
                if (cls->get_activity() < act_threshold) {
                    unsigned rel_threshold = (i >= new_first_idx ? m_fparams.m_new_clause_relevancy : m_fparams.m_old_clause_relevancy);
                    if (more_than_k_unassigned_literals(cls, rel_threshold)) {
                        del_clause(cls);
                        num_del_cls++;
                        continue;
                    }
                }
            }
            m_lemmas[j] = cls;
            j++;
            cls->set_activity(static_cast<unsigned>(cls->get_activity() / m_fparams.m_inv_clause_decay));
        }
        SASSERT(j <= sz);
        m_lemmas.shrink(j);
        IF_VERBOSE(2, verbose_stream() << " :num-deleted-clauses " << num_del_cls << ")" << std::endl;);
    }

    /**
       \brief Return true if "cls" has more than (or equal to) k unassigned literals.
    */
    bool context::more_than_k_unassigned_literals(clause * cls, unsigned k) {
        SASSERT(k > 0);
        unsigned num_lits = cls->get_num_literals();
        for(unsigned i = 0; i < num_lits; i++) {
            literal l = cls->get_literal(i);
            if (get_assignment(l) == l_undef) {
                k--;
                if (k == 0) {
                    return true;
                }
            }
        }
        return false;
    }


#ifdef Z3DEBUG
    /**
       \brief Return true if a symbol of the given theory was already internalized.
    */
    bool context::already_internalized_theory(theory * th) const {
        return already_internalized_theory_core(th, m_b_internalized_stack) || already_internalized_theory_core(th, m_e_internalized_stack);
    }

    /**
       \brief Auxiliary method for #already_internalized_theory.
    */
    bool context::already_internalized_theory_core(theory * th, expr_ref_vector const & s) const {
        expr_mark visited;
        family_id fid = th->get_id();
        unsigned sz = s.size();
        for (unsigned i = 0; i < sz; i++) {
            expr * n = s.get(i);
            if (uses_theory(n, fid, visited))
                return true;
        }
        return false;
    }
#endif

    void context::register_plugin(theory * th) {
        if (m_theories.get_plugin(th->get_family_id()) != nullptr) {
            dealloc(th);
            return; // context already has a theory for the given family id.
        }
        SASSERT(std::find(m_theory_set.begin(), m_theory_set.end(), th) == m_theory_set.end());
        SASSERT(!already_internalized_theory(th));
        th->init(this);
        m_theories.register_plugin(th);
        m_theory_set.push_back(th);
        {
#ifdef Z3DEBUG
            // It is unsafe to invoke push_trail from the method push_scope_eh.
            flet<bool> l(m_trail_enabled, false);
#endif
            for (unsigned i = 0; i < m_scope_lvl; ++i)
                th->push_scope_eh();
        }
    }

    void context::push() {
        TRACE("trigger_bug", tout << "context::push()\n";);
        pop_to_base_lvl();
        setup_context(false);
        bool was_consistent = !inconsistent();
        internalize_assertions(); // internalize assertions before invoking m_asserted_formulas.push_scope
        propagate();
        if (was_consistent && inconsistent()) {
            // logical context became inconsistent during user PUSH
            VERIFY(!resolve_conflict()); // build the proof
        }
        push_scope();
        m_base_scopes.push_back(base_scope());
        base_scope & bs = m_base_scopes.back();
        bs.m_lemmas_lim = m_lemmas.size();
        bs.m_inconsistent = inconsistent();
        bs.m_simp_qhead_lim = m_simp_qhead;
        m_base_lvl++;
        m_search_lvl++; // Not really necessary. But, it is useful to enforce the invariant m_search_lvl >= m_base_lvl
        SASSERT(m_base_lvl <= m_scope_lvl);
    }

    void context::pop(unsigned num_scopes) {
        SASSERT (num_scopes > 0);
        if (num_scopes > m_scope_lvl) return;
        pop_to_base_lvl();
        pop_scope(num_scopes);
    }

    /**
       \brief Free memory allocated by logical context.
    */
    void context::flush() {
        flet<bool> l1(m_flushing, true);
        TRACE("flush", tout << "m_scope_lvl: " << m_scope_lvl << "\n";);
        m_relevancy_propagator = nullptr;
        m_model_generator->reset();
        for (theory* t : m_theory_set) 
            t->flush_eh();
        undo_trail_stack(0);
        m_qmanager = nullptr;
        del_clauses(m_aux_clauses, 0);
        del_clauses(m_lemmas, 0);
        del_justifications(m_justifications, 0);
        reset_tmp_clauses();
        if (m_is_diseq_tmp) {
            m_is_diseq_tmp->del_eh(m_manager, false);
            m_manager.dec_ref(m_is_diseq_tmp->get_owner());
            enode::del_dummy(m_is_diseq_tmp);
            m_is_diseq_tmp = nullptr;
        }
        std::for_each(m_almost_cg_tables.begin(), m_almost_cg_tables.end(), delete_proc<almost_cg_table>());
    }

    void context::assert_expr_core(expr * e, proof * pr) {
        if (get_cancel_flag()) return;
        SASSERT(is_well_sorted(m_manager, e));
        TRACE("begin_assert_expr", tout << this << " " << mk_pp(e, m_manager) << "\n";);
        TRACE("begin_assert_expr_ll", tout << mk_ll_pp(e, m_manager) << "\n";);
        pop_to_base_lvl();
        if (pr == nullptr)
            m_asserted_formulas.assert_expr(e);
        else
            m_asserted_formulas.assert_expr(e, pr);
        TRACE("end_assert_expr_ll", ast_mark m; m_asserted_formulas.display_ll(tout, m););
    }

    void context::assert_expr(expr * e) {
        assert_expr(e, nullptr);
    }

    void context::assert_expr(expr * e, proof * pr) {
        timeit tt(get_verbosity_level() >= 100, "smt.simplifying");
        assert_expr_core(e, pr);
    }

    class case_split_insert_trail : public trail<context> {
        literal l;
    public:
        case_split_insert_trail(literal l):
            l(l) {
        }
        void undo(context & ctx) override {
            ctx.undo_th_case_split(l);
        }
    };

    void context::mk_th_case_split(unsigned num_lits, literal * lits) {
        TRACE("theory_case_split", display_literals_verbose(tout << "theory case split: ", num_lits, lits); tout << std::endl;);
        // If we don't use the theory case split heuristic,
        // for each pair of literals (l1, l2) we add the clause (~l1 OR ~l2)
        // to enforce the condition that at most one literal can be assigned 'true'.
        if (!m_fparams.m_theory_case_split) {
            for (unsigned i = 0; i < num_lits; ++i) {
                for (unsigned j = i+1; j < num_lits; ++j) {
                    literal l1 = lits[i];
                    literal l2 = lits[j];
                    mk_clause(~l1, ~l2, (justification*) nullptr);
                }
            }
        } else {
            literal_vector new_case_split;
            for (unsigned i = 0; i < num_lits; ++i) {
                literal l = lits[i];
                SASSERT(!m_all_th_case_split_literals.contains(l.index()));
                m_all_th_case_split_literals.insert(l.index());
                push_trail(case_split_insert_trail(l));
                new_case_split.push_back(l);
            }
            m_th_case_split_sets.push_back(new_case_split);
            push_trail(push_back_vector<context, vector<literal_vector> >(m_th_case_split_sets));
            for (unsigned i = 0; i < num_lits; ++i) {
                literal l = lits[i];
                if (!m_literal2casesplitsets.contains(l.index())) {
                    m_literal2casesplitsets.insert(l.index(), vector<literal_vector>());
                }
                m_literal2casesplitsets[l.index()].push_back(new_case_split);
            }
            TRACE("theory_case_split", tout << "tracking case split literal set { ";
                  for (unsigned i = 0; i < num_lits; ++i) {
                      tout << lits[i].index() << " ";
                  }
                  tout << "}" << std::endl;
                  );
        }
    }

    void context::add_theory_aware_branching_info(bool_var v, double priority, lbool phase) {
        m_case_split_queue->add_theory_aware_branching_info(v, priority, phase);
    }

    void context::undo_th_case_split(literal l) {
        m_all_th_case_split_literals.remove(l.index());
        if (m_literal2casesplitsets.contains(l.index())) {
            if (!m_literal2casesplitsets[l.index()].empty()) {
                m_literal2casesplitsets[l.index()].pop_back();
            }
        }
    }

    bool context::propagate_th_case_split(unsigned qhead) {
        if (m_all_th_case_split_literals.empty())
            return true;

        // iterate over all literals assigned since the last time this method was called,
        // not counting any literals that get assigned by this method
        // this relies on bcp() to give us its old m_qhead and therefore
        // bcp() should always be called before this method

        unsigned assigned_literal_end = m_assigned_literals.size();
        for (; qhead < assigned_literal_end; ++qhead) {
            literal l = m_assigned_literals[qhead];
            TRACE("theory_case_split", tout << "check literal " << l.index() << std::endl; display_literal_verbose(tout, l); tout << std::endl;);
            // check if this literal participates in any theory case split
            if (!m_all_th_case_split_literals.contains(l.index())) {
                continue;
            }
            TRACE("theory_case_split", tout << "assigned literal " << l.index() << " is a theory case split literal" << std::endl;);
            // now find the sets of literals which contain l
            vector<literal_vector> const& case_split_sets = m_literal2casesplitsets[l.index()];
            for (vector<literal_vector>::const_iterator it = case_split_sets.begin(); it != case_split_sets.end(); ++it) {
                literal_vector case_split_set = *it;
                TRACE("theory_case_split", tout << "found case split set { ";
                      for(literal_vector::iterator set_it = case_split_set.begin(); set_it != case_split_set.end(); ++set_it) {
                          tout << set_it->index() << " ";
                      }
                      tout << "}" << std::endl;);
                for(literal_vector::iterator set_it = case_split_set.begin(); set_it != case_split_set.end(); ++set_it) {
                    literal l2 = *set_it;
                    if (l2 != l) {
                        b_justification js(l);
                        TRACE("theory_case_split", tout << "case split literal "; l2.display(tout, m_manager, m_bool_var2expr.c_ptr()););
                        assign(~l2, js);
                        if (inconsistent()) {
                            TRACE("theory_case_split", tout << "conflict detected!" << std::endl;);
                            return false;
                        }
                    }
                }
            }
        }
        // if we get here without detecting a conflict, we're fine
        return true;
    }

    bool context::reduce_assertions() {
        if (!m_asserted_formulas.inconsistent()) {
            // SASSERT(at_base_level());
            m_asserted_formulas.reduce();
        }
        return m_asserted_formulas.inconsistent();
    }

    static bool is_valid_assumption(ast_manager & m, expr * assumption) {
        expr* arg;
        if (!m.is_bool(assumption))
            return false;
        if (is_uninterp_const(assumption))
            return true;
        if (m.is_not(assumption, arg) && is_uninterp_const(arg))
            return true;
        if (!is_app(assumption))
            return false;
        if (to_app(assumption)->get_num_args() == 0)
            return true;
        if (m.is_not(assumption, arg) && is_app(arg) && to_app(arg)->get_num_args() == 0)
            return true;
        return false;
    }

    void context::internalize_proxies(expr_ref_vector const& asms, vector<std::pair<expr*,expr_ref>>& asm2proxy) {
        for (expr* e : asms) {
            if (is_valid_assumption(m_manager, e)) {
                asm2proxy.push_back(std::make_pair(e, expr_ref(e, m_manager)));
            }
            else {
                expr_ref proxy(m_manager), fml(m_manager);
                proxy = m_manager.mk_fresh_const("proxy", m_manager.mk_bool_sort());
                fml = m_manager.mk_implies(proxy, e);
                m_asserted_formulas.assert_expr(fml);
                asm2proxy.push_back(std::make_pair(e, proxy));
            }
        }
        // The new assertions are of the form 'proxy => assumption'
        // so clause simplification is sound even as these are removed after pop_scope.
        internalize_assertions();
    }

    void context::internalize_assertions() {
        if (get_cancel_flag()) return;
        TRACE("internalize_assertions", tout << "internalize_assertions()...\n";);
        timeit tt(get_verbosity_level() >= 100, "smt.preprocessing");
        reduce_assertions();
        if (!m_asserted_formulas.inconsistent()) {
            unsigned sz    = m_asserted_formulas.get_num_formulas();
            unsigned qhead = m_asserted_formulas.get_qhead();
            while (qhead < sz) {
                if (get_cancel_flag()) {
                    m_asserted_formulas.commit(qhead);
                    return;
                }
                expr * f   = m_asserted_formulas.get_formula(qhead);
                proof * pr = m_asserted_formulas.get_formula_proof(qhead);
                internalize_assertion(f, pr, 0);
                qhead++;
            }
            m_asserted_formulas.commit();
        }
        if (m_asserted_formulas.inconsistent() && !inconsistent()) {
            proof * pr = m_asserted_formulas.get_inconsistency_proof();
            if (pr == nullptr) {
                set_conflict(b_justification::mk_axiom());
            }
            else {
                set_conflict(mk_justification(justification_proof_wrapper(*this, pr)));
                m_unsat_proof = pr;
            }
        }
        TRACE("internalize_assertions", tout << "after internalize_assertions()...\n";
              tout << "inconsistent: " << inconsistent() << "\n";);
        TRACE("after_internalize_assertions", display(tout););
    }

    /**
       \brief Assumptions must be uninterpreted boolean constants (aka propositional variables).
    */
    bool context::validate_assumptions(expr_ref_vector const& asms) {
        for (expr* a : asms) {
            SASSERT(a);
            if (!is_valid_assumption(m_manager, a)) {
                warning_msg("an assumption must be a propositional variable or the negation of one");
                return false;
            }
        }
        return true;
    }

    void context::init_clause(expr_ref_vector const& _clause) {
        literal_vector lits;
        for (expr* lit : _clause) {
            internalize_formula(lit, true);
            mark_as_relevant(lit);
            lits.push_back(get_literal(lit));
        }
        clause* clausep = nullptr;
        if (lits.size() >= 2) {
            justification* js = nullptr;
            if (m_manager.proofs_enabled()) {
                proof * pr = mk_clause_def_axiom(lits.size(), lits.c_ptr(), nullptr);
                js = mk_justification(justification_proof_wrapper(*this, pr));
            }
            clausep = clause::mk(m_manager, lits.size(), lits.c_ptr(), CLS_AUX, js);
        }
        m_tmp_clauses.push_back(std::make_pair(clausep, lits));
    }

    void context::reset_tmp_clauses() {
        for (auto& p : m_tmp_clauses) {
            if (p.first) del_clause(p.first);
        }
        m_tmp_clauses.reset();
    }

    lbool context::decide_clause() {
        if (m_tmp_clauses.empty()) return l_true;
        for (auto & tmp_clause : m_tmp_clauses) {
            literal_vector& lits = tmp_clause.second;
            for (literal l : lits) {
                switch (get_assignment(l)) {
                case l_false:
                    break;
                case l_true:
                    goto next_clause;
                default:
                    shuffle(lits.size(), lits.c_ptr(), m_random);
                    push_scope();
                    assign(l, b_justification::mk_axiom(), true);
                    return l_undef;
                }         
            }

            if (lits.size() == 1) {
                set_conflict(b_justification(), ~lits[0]);
            }
            else {
                set_conflict(b_justification(tmp_clause.first), null_literal);
            }		
            VERIFY(!resolve_conflict());
            return l_false;
        next_clause:
            ;
        }
        return l_true;
    }

    void context::init_assumptions(expr_ref_vector const& asms) {
        reset_assumptions();
        m_literal2assumption.reset();
        m_unsat_core.reset();
        if (!asms.empty()) {
            // We must give a chance to the theories to propagate before we create a new scope...
            propagate();
            // Internal backtracking scopes (created with push_scope()) must only be created when we are
            // in a consistent context.
            if (inconsistent())
                return;
            if (get_cancel_flag())
                return;
            push_scope();
            vector<std::pair<expr*,expr_ref>> asm2proxy;
            internalize_proxies(asms, asm2proxy);
            for (auto const& p: asm2proxy) {
                expr_ref curr_assumption = p.second;
                expr* orig_assumption = p.first;
                if (m_manager.is_true(curr_assumption)) continue;
                SASSERT(is_valid_assumption(m_manager, curr_assumption));
                proof * pr = m_manager.mk_asserted(curr_assumption);
                internalize_assertion(curr_assumption, pr, 0);
                literal l = get_literal(curr_assumption);
                m_literal2assumption.insert(l.index(), orig_assumption);
                // mark_as_relevant(l); <<< not needed
                // internalize_assertion marked l as relevant.
                SASSERT(is_relevant(l));
                TRACE("assumptions", tout << l << ":" << curr_assumption << " " << mk_pp(orig_assumption, m_manager) << "\n";);
                if (m_manager.proofs_enabled())
                    assign(l, mk_justification(justification_proof_wrapper(*this, pr)));
                else
                    assign(l, b_justification::mk_axiom());
                m_assumptions.push_back(l);
                get_bdata(l.var()).m_assumption = true;
            }
        }
        m_search_lvl = m_scope_lvl;
        SASSERT(asms.empty() || m_search_lvl > m_base_lvl);
        SASSERT(!asms.empty() || m_search_lvl == m_base_lvl);
        TRACE("after_internalization", display(tout););
    }

    void context::reset_assumptions() {
        for (literal lit : m_assumptions) 
            get_bdata(lit.var()).m_assumption = false;
        m_assumptions.reset();
    }

    lbool context::mk_unsat_core(lbool r) {        
        if (r != l_false) return r;
        SASSERT(inconsistent());
        if (!tracking_assumptions()) {
            SASSERT(m_assumptions.empty());
            return l_false;
        }
        uint_set already_found_assumptions;
        literal_vector::const_iterator it  = m_conflict_resolution->begin_unsat_core();
        literal_vector::const_iterator end = m_conflict_resolution->end_unsat_core();
        for (; it != end; ++it) {
            literal l = *it;
            TRACE("unsat_core_bug", tout << "answer literal: " << l << "\n";);
            SASSERT(get_bdata(l.var()).m_assumption);
            if (!m_literal2assumption.contains(l.index())) l.neg();
            SASSERT(m_literal2assumption.contains(l.index()));
            if (!already_found_assumptions.contains(l.index())) {
                already_found_assumptions.insert(l.index());
                expr* orig_assumption = m_literal2assumption[l.index()];
                m_unsat_core.push_back(orig_assumption);
                TRACE("assumptions", tout << l << ": " << mk_pp(orig_assumption, m_manager) << "\n";);
            }
        }
        reset_assumptions();
        pop_to_base_lvl(); // undo the push_scope() performed by init_assumptions
        m_search_lvl = m_base_lvl;
        std::sort(m_unsat_core.c_ptr(), m_unsat_core.c_ptr() + m_unsat_core.size(), ast_lt_proc());
        TRACE("unsat_core_bug", tout << "unsat core:\n" << m_unsat_core << "\n";);
        validate_unsat_core();
        // theory validation of unsat core
        for (theory* th : m_theory_set) {
            lbool theory_result = th->validate_unsat_core(m_unsat_core);
            if (theory_result == l_undef) {
                return l_undef;
            }
        }
        return l_false;
    }

    /**
       \brief Make some checks before starting the search.
       Return true if succeeded.
    */
    bool context::check_preamble(bool reset_cancel) {
        if (m_manager.has_trace_stream())
            m_manager.trace_stream() << "[begin-check] " << m_scope_lvl << "\n";

        if (memory::above_high_watermark()) {
            m_last_search_failure = MEMOUT;
            return false;
        }
        reset_tmp_clauses();
        m_unsat_core.reset();
        m_stats.m_num_checks++;
        pop_to_base_lvl();
        return true;
    }

    /**
       \brief Execute some finalization code after performing the search.
    */
    lbool context::check_finalize(lbool r) {
        TRACE("after_search", display(tout << "result: " << r << "\n"););
        display_profile(verbose_stream());
        if (r == l_true && get_cancel_flag()) {
            r = l_undef;
        }
        return r;
    }

    /**
       \brief Setup the logical context based on the current set of
       asserted formulas and execute the check command.

       \remark A logical context can only be configured at scope level 0,
       and before internalizing any formulas.
    */
    lbool context::setup_and_check(bool reset_cancel) {
        if (!check_preamble(reset_cancel)) return l_undef;
        SASSERT(m_scope_lvl == 0);
        SASSERT(!m_setup.already_configured());
        setup_context(m_fparams.m_auto_config);

        expr_ref_vector theory_assumptions(m_manager);
        add_theory_assumptions(theory_assumptions);
        if (!theory_assumptions.empty()) {
            TRACE("search", tout << "Adding theory assumptions to context" << std::endl;);
            return check(theory_assumptions.size(), theory_assumptions.c_ptr(), reset_cancel, true);
        }

        internalize_assertions();
        TRACE("before_search", display(tout););
        lbool r = search();
        r = check_finalize(r);
        return r;
    }

    config_mode context::get_config_mode(bool use_static_features) const {
        if (!m_fparams.m_auto_config)
            return CFG_BASIC;
        if (use_static_features)
            return CFG_AUTO;
        return CFG_LOGIC;
    }

    void context::setup_context(bool use_static_features) {
        if (m_setup.already_configured() || inconsistent())
            return;
        m_setup(get_config_mode(use_static_features));
        setup_components();
#ifndef _EXTERNAL_RELEASE
        if (m_fparams.m_display_installed_theories) {
            std::cout << "(theories";
            for (theory* th : m_theory_set) {
                std::cout << " " << th->get_name();
            }
            std::cout << ")" << std::endl;
        }
#endif
    }

    void context::setup_components() {
        m_asserted_formulas.setup();
        m_random.set_seed(m_fparams.m_random_seed);
        m_dyn_ack_manager.setup();
        m_conflict_resolution->setup();

        if (!relevancy())
            m_fparams.m_relevancy_lemma = false;

        // setup all the theories
        for (theory* th : m_theory_set) 
            th->setup();
    }

    void context::add_theory_assumptions(expr_ref_vector & theory_assumptions) {
        for (theory* th : m_theory_set) {
            th->add_theory_assumptions(theory_assumptions);
        }
    }

    lbool context::check(unsigned num_assumptions, expr * const * assumptions, bool reset_cancel, bool already_did_theory_assumptions) {
        if (!check_preamble(reset_cancel)) return l_undef;
        SASSERT(at_base_level());
        setup_context(false);
        expr_ref_vector asms(m_manager, num_assumptions, assumptions);
        if (!already_did_theory_assumptions) add_theory_assumptions(asms);                
        // introducing proxies: if (!validate_assumptions(asms)) return l_undef;
        TRACE("unsat_core_bug", tout << asms << "\n";);        
        internalize_assertions();
        init_assumptions(asms);
        TRACE("before_search", display(tout););
        lbool r = search();
        r = mk_unsat_core(r);        
        r = check_finalize(r);
        return r;
    }

    lbool context::check(expr_ref_vector const& cube, vector<expr_ref_vector> const& clauses) {
        if (!check_preamble(true)) return l_undef;
        TRACE("before_search", display(tout););
        setup_context(false);
        expr_ref_vector asms(cube);
        add_theory_assumptions(asms);
        // introducing proxies: if (!validate_assumptions(asms)) return l_undef;
        for (auto const& clause : clauses) if (!validate_assumptions(clause)) return l_undef;
        internalize_assertions();
        init_assumptions(asms);
        for (auto const& clause : clauses) init_clause(clause);
        lbool r = search();   
        r = mk_unsat_core(r);             
        r = check_finalize(r);
        return r;           
    }

    void context::init_search() {
        for (theory* th : m_theory_set) {
            th->init_search_eh();
        }
        m_qmanager->init_search_eh();
        m_incomplete_theories.reset();
        m_num_conflicts                = 0;
        m_num_conflicts_since_restart  = 0;
        m_num_conflicts_since_lemma_gc = 0;
        m_num_restarts                 = 0;
        m_restart_threshold            = m_fparams.m_restart_initial;
        m_restart_outer_threshold      = m_fparams.m_restart_initial;
        m_agility                      = 0.0;
        m_luby_idx                     = 1;
        m_lemma_gc_threshold           = m_fparams.m_lemma_gc_initial;
        m_last_search_failure          = OK;
        m_unsat_proof                  = nullptr;
        m_unsat_core                   .reset();
        m_dyn_ack_manager              .init_search_eh();
        m_final_check_idx              = 0;
        m_phase_default                = false;
        m_case_split_queue             ->init_search_eh();
        m_next_progress_sample         = 0;
        TRACE("literal_occ", display_literal_num_occs(tout););
        m_timer.start();
    }

    void context::end_search() {
        m_case_split_queue ->end_search_eh();
    }

    void context::inc_limits() {
        if (m_num_conflicts_since_restart >= m_restart_threshold) {
            switch (m_fparams.m_restart_strategy) {
            case RS_GEOMETRIC:
                m_restart_threshold = static_cast<unsigned>(m_restart_threshold * m_fparams.m_restart_factor);
                break;
            case RS_IN_OUT_GEOMETRIC:
                m_restart_threshold = static_cast<unsigned>(m_restart_threshold * m_fparams.m_restart_factor);
                if (m_restart_threshold > m_restart_outer_threshold) {
                    m_restart_threshold = m_fparams.m_restart_initial;
                    m_restart_outer_threshold = static_cast<unsigned>(m_restart_outer_threshold * m_fparams.m_restart_factor);
                }
                break;
            case RS_LUBY:
                m_luby_idx ++;
                m_restart_threshold = static_cast<unsigned>(get_luby(m_luby_idx) * m_fparams.m_restart_initial);
                break;
            case RS_FIXED:
                break;
            case RS_ARITHMETIC:
                m_restart_threshold = static_cast<unsigned>(m_restart_threshold + m_fparams.m_restart_factor);
                break;
            default:
                break;
            }
        }
        m_num_conflicts_since_restart = 0;
    }


    lbool context::search() {
#ifndef _EXTERNAL_RELEASE
        if (m_fparams.m_abort_after_preproc) {
            exit(1);
        }
#endif
        if (m_asserted_formulas.inconsistent()) 
            return l_false;
        if (inconsistent()) {
            VERIFY(!resolve_conflict());
            return l_false;
        }
        timeit tt(get_verbosity_level() >= 100, "smt.stats");
        scoped_mk_model smk(*this);
        SASSERT(at_search_level());
        TRACE("search", display(tout); display_enodes_lbls(tout););
        TRACE("search_detail", m_asserted_formulas.display(tout););
        init_search();
        flet<bool> l(m_searching, true);
        TRACE("after_init_search", display(tout););
        IF_VERBOSE(2, verbose_stream() << "(smt.searching)\n";);
        TRACE("search_lite", tout << "searching...\n";);
        lbool    status            = l_undef;
        unsigned curr_lvl          = m_scope_lvl;

        while (true) {
            SASSERT(!inconsistent());

            status = bounded_search();
            TRACE("search_bug", tout << "status: " << status << ", inconsistent: " << inconsistent() << "\n";);
            TRACE("assigned_literals_per_lvl", display_num_assigned_literals_per_lvl(tout);
                  tout << ", num_assigned: " << m_assigned_literals.size() << "\n";);

            if (!restart(status, curr_lvl)) {
                break;
            }            
        }

        TRACE("guessed_literals",
              expr_ref_vector guessed_lits(m_manager);
              get_guessed_literals(guessed_lits);
              tout << guessed_lits << "\n";);
        end_search();
        return status;
    }

    bool context::restart(lbool& status, unsigned curr_lvl) {

        if (m_last_search_failure != OK) {
            if (status != l_false) {
                // build candidate model before returning
                mk_proto_model(status);
                // status = l_undef;
            }
            return false;
        }

        if (status == l_false) {
            return false;
        }
        if (status == l_true) {
            SASSERT(!inconsistent());
            mk_proto_model(l_true);
            // possible outcomes   DONE l_true, DONE l_undef, CONTINUE
            quantifier_manager::check_model_result cmr = m_qmanager->check_model(m_proto_model.get(), m_model_generator->get_root2value());
            if (cmr == quantifier_manager::SAT) {
                // done
                status = l_true;
                return false;
            }
            if (cmr == quantifier_manager::UNKNOWN) {
                IF_VERBOSE(2, verbose_stream() << "(smt.giveup quantifiers)\n";);
                // giving up
                m_last_search_failure = QUANTIFIERS;
                status = l_undef;
                return false;
            }
        }
        inc_limits();
        if (status == l_true || !m_fparams.m_restart_adaptive || m_agility < m_fparams.m_restart_agility_threshold) {
            SASSERT(!inconsistent());
            IF_VERBOSE(2, verbose_stream() << "(smt.restarting :propagations " << m_stats.m_num_propagations
                       << " :decisions " << m_stats.m_num_decisions
                       << " :conflicts " << m_stats.m_num_conflicts << " :restart " << m_restart_threshold;
                       if (m_fparams.m_restart_strategy == RS_IN_OUT_GEOMETRIC) {
                           verbose_stream() << " :restart-outer " << m_restart_outer_threshold;
                       }
                       if (m_fparams.m_restart_adaptive) {
                           verbose_stream() << " :agility " << m_agility;
                       }
                       verbose_stream() << ")\n");
            // execute the restart
            m_stats.m_num_restarts++;
            m_num_restarts++;
            if (m_scope_lvl > curr_lvl) {
                pop_scope(m_scope_lvl - curr_lvl);
                SASSERT(at_search_level());
            }
            for (theory* th : m_theory_set) {
                if (!inconsistent()) th->restart_eh();
            }
            TRACE("mbqi_bug_detail", tout << "before instantiating quantifiers...\n";);
            if (!inconsistent()) {
                m_qmanager->restart_eh();
            }
            if (inconsistent()) {
                VERIFY(!resolve_conflict());
                status = l_false;
                return false;
            }
            if (m_num_restarts >= m_fparams.m_restart_max) {
                status = l_undef;
                m_last_search_failure = NUM_CONFLICTS;
                return false;
            }
        }
        if (m_fparams.m_simplify_clauses)
            simplify_clauses();
        if (m_fparams.m_lemma_gc_strategy == LGC_AT_RESTART)
            del_inactive_lemmas();

        status = l_undef;
        return true;
    }

    void context::tick(unsigned & counter) const {
        counter++;
        if (counter > m_fparams.m_tick) {
            IF_VERBOSE(3, verbose_stream() << "(smt.working";
                       verbose_stream() << " :conflicts " << m_num_conflicts;
                       // verbose_stream() << " lemma avg. activity: " << get_lemma_avg_activity();
                       if (m_fparams.m_restart_adaptive)
                       verbose_stream() << " :agility " << m_agility;
                       verbose_stream() << ")" << std::endl; verbose_stream().flush(););
            TRACE("assigned_literals_per_lvl", display_num_assigned_literals_per_lvl(tout); tout << "\n";);
            counter = 0;
        }
    }

    lbool context::bounded_search() {
        unsigned counter = 0;

        TRACE("bounded_search", tout << "starting bounded search...\n";);

        while (true) {
            while (!propagate()) {
                TRACE_CODE({
                    static bool first_propagate = true;
                    if (first_propagate) {
                        first_propagate = false;
                        TRACE("after_first_propagate", display(tout););
                    }
                });

                tick(counter);

                if (!resolve_conflict())
                    return l_false;

                SASSERT(m_scope_lvl >= m_base_lvl);

                if (!inconsistent()) {
                    if (resource_limits_exceeded())
                        return l_undef;

                    if (get_cancel_flag())
                        return l_undef;

                    if (m_num_conflicts_since_restart > m_restart_threshold && m_scope_lvl - m_base_lvl > 2) {
                        TRACE("search_bug", tout << "bounded-search return undef, inconsistent: " << inconsistent() << "\n";);
                        return l_undef; // restart
                    }

                    if (m_num_conflicts > m_fparams.m_max_conflicts) {
                        TRACE("search_bug", tout << "bounded-search return undef, inconsistent: " << inconsistent() << "\n";);
                        m_last_search_failure = NUM_CONFLICTS;
                        return l_undef;
                    }
                }

                if (m_num_conflicts_since_lemma_gc > m_lemma_gc_threshold &&
                    (m_fparams.m_lemma_gc_strategy == LGC_FIXED || m_fparams.m_lemma_gc_strategy == LGC_GEOMETRIC)) {
                    del_inactive_lemmas();
                }

                m_dyn_ack_manager.propagate_eh();
                CASSERT("dyn_ack", check_clauses(m_lemmas) && check_clauses(m_aux_clauses));
            }

            if (resource_limits_exceeded() && !inconsistent()) {
                return l_undef;
            }

            if (get_cancel_flag())
                return l_undef;

            if (m_base_lvl == m_scope_lvl && m_fparams.m_simplify_clauses)
                simplify_clauses();

            if (!decide()) {
                if (inconsistent()) 
                    return l_false;
                final_check_status fcs = final_check();
                TRACE("final_check_result", tout << "fcs: " << fcs << " last_search_failure: " << m_last_search_failure << "\n";);
                switch (fcs) {
                case FC_DONE:
                    return l_true;
                case FC_CONTINUE:
                    break;
                case FC_GIVEUP:
                    return l_undef;
                }
            }

            if (resource_limits_exceeded() && !inconsistent()) {
                m_last_search_failure = RESOURCE_LIMIT;
                return l_undef;
            }
        }
    }

    bool context::resource_limits_exceeded() {
        if (m_searching) {
            // Some of the flags only make sense to check when searching.
            // For example, the timer is only started in init_search().
            if (m_last_search_failure != OK)
                return true;

            if (m_timer.ms_timeout(m_fparams.m_timeout)) {
                m_last_search_failure = TIMEOUT;
                return true;
            }

            if (m_progress_callback) {
                m_progress_callback->fast_progress_sample();
                if (m_fparams.m_progress_sampling_freq > 0 && m_timer.ms_timeout(m_next_progress_sample + 1)) {
                    m_progress_callback->slow_progress_sample();
                    m_next_progress_sample = (unsigned)(m_timer.get_seconds() * 1000) + m_fparams.m_progress_sampling_freq;
                }
            }
        }

        if (get_cancel_flag()) {
            m_last_search_failure = CANCELED;
            return true;
        }

        if (memory::above_high_watermark()) {
            m_last_search_failure = MEMOUT;
            return true;
        }

        return false;
    }

    final_check_status context::final_check() {
        TRACE("final_check", tout << "final_check inconsistent: " << inconsistent() << "\n"; display(tout); display_normalized_enodes(tout););
        CASSERT("relevancy", check_relevancy());

        
        if (m_fparams.m_model_on_final_check) {
            mk_proto_model(l_undef);
            model_pp(std::cout, *m_proto_model);
            std::cout << "END_OF_MODEL\n";
            std::cout.flush();
        }

        m_stats.m_num_final_checks++;
		TRACE("final_check_stats", tout << "m_stats.m_num_final_checks = " << m_stats.m_num_final_checks << "\n";);

        final_check_status ok = m_qmanager->final_check_eh(false);
        if (ok != FC_DONE)
            return ok;

        m_incomplete_theories.reset();

        unsigned old_idx          = m_final_check_idx;
        unsigned num_th           = m_theory_set.size();
        unsigned range            = num_th + 1;
        final_check_status result = FC_DONE;
        failure  f                = OK;

        do {
            TRACE("final_check_step", tout << "processing: " << m_final_check_idx << ", result: " << result << "\n";);
            final_check_status ok;
            if (m_final_check_idx < num_th) {
                theory * th = m_theory_set[m_final_check_idx];
                IF_VERBOSE(100, verbose_stream() << "(smt.final-check \"" << th->get_name() << "\")\n";);
                ok = th->final_check_eh();
                TRACE("final_check_step", tout << "final check '" << th->get_name() << " ok: " << ok << " inconsistent " << inconsistent() << "\n";);
                if (ok == FC_GIVEUP) {
                    f  = THEORY;
                    m_incomplete_theories.push_back(th);
                }
            }
            else {
                ok = m_qmanager->final_check_eh(true);
                TRACE("final_check_step", tout << "quantifier  ok: " << ok << " " << "inconsistent " << inconsistent() << "\n";);
            }

            m_final_check_idx = (m_final_check_idx + 1) % range;
            // IF_VERBOSE(1000, verbose_stream() << "final check status: " << ok << "\n";);

            switch (ok) {
            case FC_DONE:
                break;
            case FC_GIVEUP:
                result = FC_GIVEUP;
                break;
            case FC_CONTINUE:
                return FC_CONTINUE;
                break;
            }
        }
        while (m_final_check_idx != old_idx);

        TRACE("final_check_step", tout << "result: " << result << "\n";);

        if (can_propagate()) {
            TRACE("final_check_step", tout << "can propagate: continue...\n";);
            return FC_CONTINUE;
        }

        SASSERT(result != FC_DONE || check_th_diseq_propagation());
        TRACE("final_check_step", tout << "RESULT final_check: " << result << "\n";);
        if (result == FC_GIVEUP && f != OK)
            m_last_search_failure = f;
        return result;
    }

    void context::check_proof(proof * pr) {
        if (m_manager.proofs_enabled() && m_fparams.m_check_proof) {
            proof_checker pf(m_manager);
            expr_ref_vector side_conditions(m_manager);
            pf.check(pr, side_conditions);
        }
    }

    void context::forget_phase_of_vars_in_current_level() {
        unsigned head = m_scope_lvl == 0 ? 0 : m_scopes[m_scope_lvl - 1].m_assigned_literals_lim;
        unsigned sz   = m_assigned_literals.size();
        for (unsigned i = head; i < sz; i++) {
            literal l  = m_assigned_literals[i];
            bool_var v = l.var();
            TRACE("forget_phase", tout << "forgeting phase of l: " << l << "\n";);
            m_bdata[v].m_phase_available = false;
        }
    }

    bool context::resolve_conflict() {
        m_stats.m_num_conflicts++;
        m_num_conflicts ++;
        m_num_conflicts_since_restart ++;
        m_num_conflicts_since_lemma_gc ++;
        switch (m_conflict.get_kind()) {
        case b_justification::CLAUSE:
        case b_justification::BIN_CLAUSE:
            m_stats.m_num_sat_conflicts++;
            break;
        default:
            break;
        }
        if (m_fparams.m_phase_selection == PS_CACHING_CONSERVATIVE || m_fparams.m_phase_selection == PS_CACHING_CONSERVATIVE2)
            forget_phase_of_vars_in_current_level();
        m_atom_propagation_queue.reset();
        m_eq_propagation_queue.reset();
        m_th_eq_propagation_queue.reset();
        m_th_diseq_propagation_queue.reset();
        if (m_conflict_resolution->resolve(m_conflict, m_not_l)) {
            unsigned new_lvl = m_conflict_resolution->get_new_scope_lvl();
            unsigned num_lits = m_conflict_resolution->get_lemma_num_literals();
            literal * lits    = m_conflict_resolution->get_lemma_literals();

            SASSERT(num_lits > 0);
            unsigned conflict_lvl = get_assign_level(lits[0]);
            SASSERT(conflict_lvl <= m_scope_lvl);

            // When num_lits == 1, then the default behavior is to go
            // to base-level. If the problem has quantifiers, it may be
            // too expensive to do that, since all instances will need to
            // be recreated. If that is the case, I store the assertions in
            // a special vector and keep reasserting whenever I backtrack.
            // Moreover, I backtrack only one level.
            bool delay_forced_restart =
                m_fparams.m_delay_units &&
                internalized_quantifiers() &&
                num_lits == 1 &&
                conflict_lvl > m_search_lvl + 1 &&
                !m_manager.proofs_enabled() &&
                m_units_to_reassert.size() < m_fparams.m_delay_units_threshold;
            if (delay_forced_restart) {
                new_lvl = conflict_lvl - 1;
            }

            // Some of the literals/enodes of the conflict clause will be destroyed during
            // backtracking, and will need to be recreated. However, I want to keep
            // the generation number for enodes that are going to be recreated. See
            // comment in cache_generation(unsigned).
            if (m_conflict_resolution->get_lemma_intern_lvl() > new_lvl)
                cache_generation(num_lits, lits, new_lvl);

            SASSERT(new_lvl < m_scope_lvl);
            TRACE("resolve_conflict_bug",
                  tout << "m_scope_lvl: " << m_scope_lvl << ", new_lvl: " << new_lvl << ", lemma_intern_lvl: " << m_conflict_resolution->get_lemma_intern_lvl() << "\n";
                  tout << "num_lits: " << num_lits << "\n";
                  for (unsigned i = 0; i < num_lits; i++) {
                      literal l = lits[i];
                      tout << l << " ";
                      display_literal(tout, l);
                      tout << ", ilvl: " << get_intern_level(l.var()) << "\n"
                           << mk_pp(bool_var2expr(l.var()), m_manager) << "\n";
                  });

            if (m_manager.has_trace_stream()) {
                m_manager.trace_stream() << "[conflict] ";
                display_literals(m_manager.trace_stream(), num_lits, lits);
                m_manager.trace_stream() << "\n";
            }

#ifdef Z3DEBUG
            expr_ref_vector expr_lits(m_manager);
            svector<bool>   expr_signs;
            for (unsigned i = 0; i < num_lits; i++) {
                literal l = lits[i];
                if (get_assignment(l) != l_false) {
                    std::cout << l << " " << get_assignment(l) << "\n";
                }
                SASSERT(get_assignment(l) == l_false);
                expr_lits.push_back(bool_var2expr(l.var()));
                expr_signs.push_back(l.sign());
            }
#endif
            proof * pr = nullptr;
            if (m_manager.proofs_enabled()) {
                pr = m_conflict_resolution->get_lemma_proof();
                // check_proof(pr);
                TRACE("context_proof", tout << mk_ll_pp(pr, m_manager););
                TRACE("context_proof_hack",
                      static ast_mark visited;
                      ast_ll_pp(tout, m_manager, pr, visited););
            }
            // I invoke pop_scope_core instead of pop_scope because I don't want
            // to reset cached generations... I need them to rebuild the literals
            // of the new conflict clause.
            if (relevancy()) record_relevancy(num_lits, lits);
            unsigned num_bool_vars = pop_scope_core(m_scope_lvl - new_lvl);
            SASSERT(m_scope_lvl == new_lvl);
            // the logical context may still be in conflict after
            // clauses are reinitialized in pop_scope.
            if (m_conflict_resolution->get_lemma_intern_lvl() > m_scope_lvl) {
                expr * * atoms         = m_conflict_resolution->get_lemma_atoms();
                for (unsigned i = 0; i < num_lits; i++) {
                    literal l   = lits[i];
                    if (l.var() >= static_cast<int>(num_bool_vars)) {
                        // This boolean variable was deleted during backtracking, it need to be recreated.
                        // Remark: atom may be a negative literal (not a). Z3 creates Boolean variables for not-gates that
                        // are nested in terms. Example: let f be a uninterpreted function from Bool -> Int.
                        // Then, given the term (f (not a)), Z3 will create a boolean variable for (not a) when internalizing (f (not a)).
                        expr * atom     = atoms[i];
                        internalize(atom, true);
                        // If atom is actually a negative literal (not a), then get_bool_var will return return null_bool_var.
                        // Thus, we must use get_literal instead. This was a bug/crash in Z3 <= 4.0
                        literal new_l = get_literal(atom);
                        if (l.sign())
                            new_l.neg();
                        // For reference, here is the buggy version
                        // BEGIN BUGGY VERSION
                        // bool_var v = get_bool_var(atom);
                        // CTRACE("resolve_conflict_crash", v == null_bool_var, tout << mk_ismt2_pp(atom, m_manager) << "\n";);
                        // SASSERT(v != null_bool_var);
                        // literal new_l   = literal(v, l.sign());
                        // END BUGGY VERSION
                        lits[i]         = new_l;
                    }
                }
            }
            if (relevancy()) restore_relevancy(num_lits, lits);
            // Resetting the cache manually because I did not invoke pop_scope, but pop_scope_core
            reset_cache_generation();
            TRACE("resolve_conflict_bug",
                  tout << "AFTER m_scope_lvl: " << m_scope_lvl << ", new_lvl: " << new_lvl << ", lemma_intern_lvl: " <<
                  m_conflict_resolution->get_lemma_intern_lvl() << "\n";
                  tout << "num_lits: " << num_lits << "\n";
                  for (unsigned i = 0; i < num_lits; i++) {
                      literal l = lits[i];
                      tout << l << " ";
                      display_literal(tout, l);
                      tout << ", ilvl: " << get_intern_level(l.var()) << "\n"
                           << mk_pp(bool_var2expr(l.var()), m_manager) << "\n";
                  });
#ifdef Z3DEBUG
            for (unsigned i = 0; i < num_lits; i++) {
                literal l = lits[i];
                if (expr_signs[i] != l.sign()) {
                    expr* real_atom;
                    VERIFY(m_manager.is_not(expr_lits.get(i), real_atom));
                    // the sign must have flipped when internalizing
                    CTRACE("resolve_conflict_bug", real_atom != bool_var2expr(l.var()), tout << mk_pp(real_atom, m_manager) << "\n" << mk_pp(bool_var2expr(l.var()), m_manager) << "\n";);
                    SASSERT(real_atom == bool_var2expr(l.var()));
                }
                else {
                    SASSERT(expr_lits.get(i) == bool_var2expr(l.var()));
                }
            }
#endif
            justification * js = nullptr;
            if (m_manager.proofs_enabled()) {
                js = alloc(justification_proof_wrapper, *this, pr, false);
            }
#if 0
            {
                static unsigned counter = 0;
                static uint64_t total = 0;
                static unsigned max = 0;
                counter++;
                total += num_lits;
                if (num_lits > max) {
                    max = num_lits;
                }
                if (counter % 1000 == 0) {
                    verbose_stream() << "[sat] avg. clause size: " << ((double) total/(double) counter) << ", max: " << max << std::endl;
                    for (unsigned i = 0; i < num_lits; i++) {
                        literal l = lits[i];
                        verbose_stream() << l.sign() << " " << mk_pp(bool_var2expr(l.var()), m_manager) << "\n";
                    }
                }
            }
#endif
            mk_clause(num_lits, lits, js, CLS_LEARNED);
            if (delay_forced_restart) {
                SASSERT(num_lits == 1);
                expr * unit     = bool_var2expr(lits[0].var());
                bool unit_sign  = lits[0].sign();
                m_units_to_reassert.push_back(unit);
                m_units_to_reassert_sign.push_back(unit_sign);
                TRACE("reassert_units", tout << "asserting #" << unit->get_id() << " " << unit_sign << " @ " << m_scope_lvl << "\n";);
            }

            m_conflict_resolution->release_lemma_atoms();
            TRACE("context_lemma", tout << "new lemma: ";
                  literal_vector v(num_lits, lits);
                  std::sort(v.begin(), v.end());
                  for (unsigned i = 0; i < num_lits; i++) {
                      display_literal(tout, v[i]);
                      tout << "\n";
                      v[i].display(tout, m_manager, m_bool_var2expr.c_ptr());
                      tout << "\n\n";
                  }
                  tout << "\n";);
            decay_bvar_activity();
            update_phase_cache_counter();
            return true;
        }
        else if (m_manager.proofs_enabled()) {
            m_unsat_proof = m_conflict_resolution->get_lemma_proof();
            check_proof(m_unsat_proof);
        }
        return false;
    }

    /*
      \brief we record and restore relevancy information for literals in conflict clauses.
      A literal may have been marked relevant within the scope that gets popped during
      conflict resolution. In this case, the literal is no longer marked as relevant after
      the pop. This can cause quantifier instantiation to miss relevant triggers and thereby
      cause incmpleteness.
     */
    void context::record_relevancy(unsigned n, literal const* lits) {
        m_relevant_conflict_literals.reset();
        for (unsigned i = 0; i < n; ++i) {
            m_relevant_conflict_literals.push_back(is_relevant(lits[i]));
        }
    }

    void context::restore_relevancy(unsigned n, literal const* lits) {
        for (unsigned i = 0; i < n; ++i) {
            if (m_relevant_conflict_literals[i] && !is_relevant(lits[i])) {
                mark_as_relevant(lits[i]);
            }
        }
    }

    void context::get_relevant_labels(expr* cnstr, buffer<symbol> & result) {
        if (m_fparams.m_check_at_labels) {
            check_at_labels checker(m_manager);
            if (cnstr && !checker.check(cnstr)) {
                warning_msg("Boogie generated formula that can require multiple '@' labels in a counter-example");
            }
            else {
                unsigned nf = m_asserted_formulas.get_num_formulas();
                for (unsigned i = 0; i < nf; ++i) {
                    expr* fml = m_asserted_formulas.get_formula(i);
                    if (!checker.check(fml)) {
                        warning_msg("Boogie generated formula that can require multiple '@' labels in a counter-example");
                        break;
                    }
                }
            }
        }

        SASSERT(!inconsistent());
        unsigned sz = m_b_internalized_stack.size();
        for (unsigned i = 0; i < sz; i++) {
            expr * curr = m_b_internalized_stack.get(i);
            if (is_relevant(curr) && get_assignment(curr) == l_true) {
                // if curr is a label literal, then its tags will be copied to result.
                m_manager.is_label_lit(curr, result);
            }
        }
    }

    /**
       \brief Collect relevant literals that may be used to block the current assignment.
       If at_lbls is true, then only labels that contains '@' are considered. (This is a hack for Boogie).
       This hack is also available in the Simplify theorem prover.
    */
    void context::get_relevant_labeled_literals(bool at_lbls, expr_ref_vector & result) {
        SASSERT(!inconsistent());
        buffer<symbol> lbls;
        unsigned sz = m_b_internalized_stack.size();
        for (unsigned i = 0; i < sz; i++) {
            expr * curr = m_b_internalized_stack.get(i);
            if (is_relevant(curr) && get_assignment(curr) == l_true) {
                lbls.reset();
                if (m_manager.is_label_lit(curr, lbls)) {
                    bool include = false;
                    if (at_lbls) {
                        // include if there is a label with the '@' sign.
                        for (symbol const& s : lbls) {
                            if (s.contains('@')) {
                                include = true;
                                break;
                            }
                        }
                    }
                    else {
                        include = true;
                    }
                    if (include)
                        result.push_back(curr);
                }
            }
        }
    }

    /**
       \brief Store in result the (relevant) literal assigned by the
       logical context.
    */
    void context::get_relevant_literals(expr_ref_vector & result) {
        SASSERT(!inconsistent());
        unsigned sz = m_b_internalized_stack.size();
        for (unsigned i = 0; i < sz; i++) {
            expr * curr = m_b_internalized_stack.get(i);
            if (is_relevant(curr)) {
                switch (get_assignment(curr)) {
                case l_true:
                    result.push_back(curr);
                    break;
                case l_false:
                    result.push_back(m_manager.mk_not(curr));
                    break;
                default:
                    break;
                }
            }
        }
    }

    /**
       \brief Store the current set of guessed literals (i.e., case splits).
    */
    void context::get_guessed_literals(expr_ref_vector & result) {
        // The literals between [m_base_lvl, m_search_lvl) are not guesses but assumptions.
        SASSERT(m_base_lvl <= m_scopes.size());
        if (m_search_lvl == m_scopes.size()) {
            // do nothing... there are guesses...
        }
        for (unsigned i = m_search_lvl; i < m_scope_lvl; i++) {
            // This method assumes the first literal assigned in a non base scope level is a guess.
            scope & s          = m_scopes[i];
            unsigned guess_idx = s.m_assigned_literals_lim;
            literal guess      = m_assigned_literals[guess_idx];
            SASSERT(get_justification(guess.var()).get_kind() == b_justification::AXIOM);
            expr_ref lit(m_manager);
            literal2expr(guess, lit);
            result.push_back(std::move(lit));
        }
    }

    /**
       \brief Undo object for bool var m_true_first field update.
    */
    class set_true_first_trail : public trail<context> {
        bool_var m_var;
    public:
        set_true_first_trail(bool_var v):m_var(v) {}
        void undo(context & ctx) override {
            ctx.m_bdata[m_var].reset_true_first_flag();
        }
    };

    void context::set_true_first_flag(bool_var v) {
        push_trail(set_true_first_trail(v));
        bool_var_data & d = m_bdata[v];
        d.set_true_first_flag();
    }

    bool context::assume_eq(enode * lhs, enode * rhs) {
        if (lhs->get_root() == rhs->get_root())
            return false; // it is not necessary to assume the eq.
        expr * _lhs = lhs->get_owner();
        expr * _rhs = rhs->get_owner();
        expr * eq = mk_eq_atom(_lhs, _rhs);
        TRACE("assume_eq", tout << "creating interface eq:\n" << mk_pp(eq, m_manager) << "\n";);
        if (m_manager.is_false(eq)) {
            return false;
        }
        bool r    = false;
        if (!b_internalized(eq)) {
            // I do not invoke internalize(eq, true), because I want to
            // mark the try_true_first flag before invoking theory::internalize_eq_eh.
            // Reason: Theories like arithmetic should be able to know if the try_true_first flag is
            // marked or not. They use this information to also mark auxiliary atoms such as:
            //  (<= (- x y) 0)
            //  (>= (- y x) 0)
            // for the new equality atom (= x y).
            if (m_manager.is_eq(eq)) {
                internalize_formula_core(to_app(eq), true);
                bool_var v        = get_bool_var(eq);
                bool_var_data & d = get_bdata(v);
                d.set_eq_flag();
                set_true_first_flag(v);
                sort * s    = m_manager.get_sort(to_app(eq)->get_arg(0));
                theory * th = m_theories.get_plugin(s->get_family_id());
                if (th)
                    th->internalize_eq_eh(to_app(eq), v);
            }
            else {
                internalize(eq, true);
            }
            r = true;
            m_stats.m_num_interface_eqs++;
            TRACE("assume_eq", tout << "new internalization.\n";);
        }
        bool_var v        = get_bool_var(eq);
        bool_var_data & d = m_bdata[v];
        if (!d.try_true_first()) {
            set_true_first_flag(v);
            r       = true;
            TRACE("assume_eq", tout << "marked as ieq.\n";);
        }
        if (get_assignment(v) == l_undef) {
            TRACE("assume_eq", tout << "variable is unassigned.\n";);
            r       = true;
        }
        if (relevancy()) {
            if (!is_relevant(eq)) {
                TRACE("assume_eq", tout << "marking eq as relevant.\n";);
                mark_as_relevant(eq);
                r   = true;
            }
        }
        TRACE("assume_eq", tout << "variable value: " << get_assignment(v) << "\n";);
        TRACE("assume_eq", tout << "assume_eq result: " << r << "\n";);
        return r;
    }

    bool context::is_shared(enode * n) const {
        n = n->get_root();
        unsigned num_th_vars = n->get_num_th_vars();
        if (m_manager.is_ite(n->get_owner())) {
            return true;
        }
        switch (num_th_vars) {
        case 0: {
            return false;
        }
        case 1: {
            if (m_qmanager->is_shared(n)) {
                return true;
            }

            // the variabe is shared if the equivalence class of n
            // contains a parent application.

            theory_var_list * l = n->get_th_var_list();
            theory_id th_id     = l->get_th_id();

            for (enode * parent : enode::parents(n)) {
                family_id fid = parent->get_owner()->get_family_id();
                if (fid != th_id && fid != m_manager.get_basic_family_id()) {
                    TRACE("is_shared", tout << mk_pp(n->get_owner(), m_manager) << "\nis shared because of:\n" << mk_pp(parent->get_owner(), m_manager) << "\n";);
                    return true;
                }
            }

            // Some theories implement families of theories. Examples:
            // Arrays and Tuples.  For example, array theory is a
            // parametric theory, that is, it implements several theories:
            // (array int int), (array int (array int int)), ...
            //
            // Example:
            //
            // a : (array int int)
            // b : (array int int)
            // x : int
            // y : int
            // v : int
            // w : int
            // A : (array (array int int) int)
            //
            // assert (= b (store a x v))
            // assert (= b (store a y w))
            // assert (not (= x y))
            // assert (not (select A a))
            // assert (not (select A b))
            // check
            //
            // In the example above, 'a' and 'b' are shared variables between
            // the theories of (array int int) and (array (array int int) int).
            // Remark: The inconsistency is not going to be detected if they are
            // not marked as shared.
            return get_theory(th_id)->is_shared(l->get_th_var());
        }
        default:
            return true;
        }
    }

    bool context::get_value(enode * n, expr_ref & value) {
        sort * s      = m_manager.get_sort(n->get_owner());
        family_id fid = s->get_family_id();
        theory * th   = get_theory(fid);
        if (th == nullptr)
            return false;
        return th->get_value(n, value);
    }

    bool context::update_model(bool refinalize) {
        final_check_status fcs = FC_DONE;
        if (refinalize) {
            fcs = final_check();
        }
        TRACE("opt", tout << (refinalize?"refinalize":"no-op") << " " << fcs << "\n";);
        if (fcs == FC_DONE) {
            mk_proto_model(l_true);
            m_model = m_proto_model->mk_model();
            add_rec_funs_to_model();
        }

        return fcs == FC_DONE;
    }

    void context::mk_proto_model(lbool r) {
        TRACE("get_model",
              display(tout);
              display_normalized_enodes(tout);
              display_enodes_lbls(tout);
              m_fingerprints.display(tout);
              );
        failure fl = get_last_search_failure();
        if (fl == MEMOUT || fl == CANCELED || fl == TIMEOUT || fl == NUM_CONFLICTS || fl == RESOURCE_LIMIT) {
            TRACE("get_model", tout << "last search failure: " << fl << "\n";);
        }
        else if (m_fparams.m_model || m_fparams.m_model_on_final_check || m_qmanager->model_based()) {
            m_model_generator->reset();
            m_proto_model = m_model_generator->mk_model();
            m_qmanager->adjust_model(m_proto_model.get());
            TRACE("mbqi_bug", tout << "before complete_partial_funcs:\n"; model_pp(tout, *m_proto_model););
            m_proto_model->complete_partial_funcs(false);
            TRACE("mbqi_bug", tout << "before cleanup:\n"; model_pp(tout, *m_proto_model););
            m_proto_model->cleanup();
            if (m_fparams.m_model_compact)
                m_proto_model->compress();
            TRACE("mbqi_bug", tout << "after cleanup:\n"; model_pp(tout, *m_proto_model););
            IF_VERBOSE(11, model_pp(verbose_stream(), *m_proto_model););
        }
    }

    proof * context::get_proof() {
        if (!m_manager.proofs_enabled())
            return nullptr;
        return m_unsat_proof;
    }

    void context::get_model(model_ref & m) const {
        if (inconsistent())
            m = nullptr;
        else
            m = const_cast<model*>(m_model.get());
    }

    void context::get_proto_model(proto_model_ref & m) const {
        m = const_cast<proto_model*>(m_proto_model.get());
    }

    failure context::get_last_search_failure() const {
        return m_last_search_failure;
    }

    void context::add_rec_funs_to_model() {
        ast_manager& m = m_manager;
        SASSERT(m_model);
        for (unsigned i = 0; !get_cancel_flag() && i < m_asserted_formulas.get_num_formulas(); ++i) {
            expr* e = m_asserted_formulas.get_formula(i);
            if (is_quantifier(e)) {
                quantifier* q = to_quantifier(e);
                if (!m.is_rec_fun_def(q)) continue;
                TRACE("context", tout << mk_pp(e, m) << "\n";);
                SASSERT(q->get_num_patterns() == 2);
                expr* fn = to_app(q->get_pattern(0))->get_arg(0);
                expr* body = to_app(q->get_pattern(1))->get_arg(0);
                SASSERT(is_app(fn));
                // reverse argument order so that variable 0 starts at the beginning.
                expr_ref_vector subst(m);
                unsigned idx = 0;
                for (expr* arg : *to_app(fn)) {
                    subst.push_back(m.mk_var(idx++, m.get_sort(arg)));
                }
                expr_ref bodyr(m);
                var_subst sub(m, true);
                TRACE("context", tout << expr_ref(q, m) << " " << subst << "\n";);
                bodyr = sub(body, subst.size(), subst.c_ptr());
                func_decl* f = to_app(fn)->get_decl();
                func_interp* fi = alloc(func_interp, m, f->get_arity());
                fi->set_else(bodyr);
                m_model->register_decl(f, fi);
            }
        }
    }

};


#ifdef Z3DEBUG
void pp(smt::context & c) {
    c.display(std::cout);
}
#endif<|MERGE_RESOLUTION|>--- conflicted
+++ resolved
@@ -1789,15 +1789,9 @@
         return m_fingerprints.contains(q, q->get_id(), num_bindings, bindings);
     }
 
-<<<<<<< HEAD
-    bool context::add_instance(quantifier * q, app * pat, unsigned num_bindings, enode * const * bindings, unsigned max_generation,
+    bool context::add_instance(quantifier * q, app * pat, unsigned num_bindings, enode * const * bindings, expr* def, unsigned max_generation,
                                unsigned min_top_generation, unsigned max_top_generation, vector<std::tuple<enode *, enode *>> & used_enodes) {
-        return m_qmanager->add_instance(q, pat, num_bindings, bindings, max_generation, min_top_generation, max_top_generation, used_enodes);
-=======
-    bool context::add_instance(quantifier * q, app * pat, unsigned num_bindings, enode * const * bindings, expr* def, unsigned max_generation,
-                               unsigned min_top_generation, unsigned max_top_generation, ptr_vector<enode> & used_enodes) {
         return m_qmanager->add_instance(q, pat, num_bindings, bindings, def, max_generation, min_top_generation, max_top_generation, used_enodes);
->>>>>>> 0b30ddb7
     }
 
     void context::rescale_bool_var_activity() {
