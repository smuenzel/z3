--- conflicted
+++ resolved
@@ -439,26 +439,13 @@
        arithmetic in place of non-linear integer arithmetic.
        \return false if transformation is not possible.
     */
-<<<<<<< HEAD
-    virtual void operator()(goal_ref const & g,
-                            goal_ref_buffer & result) {
+    void operator()(goal_ref const & g,
+                    goal_ref_buffer & result) override {
         SASSERT(g->is_well_sorted());
         fail_if_proof_generation("nla2bv", g);
         fail_if_unsat_core_generation("nla2bv", g);
         result.reset();
         
-=======
-    void operator()(goal_ref const & g,
-                    goal_ref_buffer & result,
-                    model_converter_ref & mc,
-                    proof_converter_ref & pc,
-                    expr_dependency_ref & core) override {
-        SASSERT(g->is_well_sorted());
-        fail_if_proof_generation("nla2bv", g);
-        fail_if_unsat_core_generation("nla2bv", g);
-        mc = nullptr; pc = nullptr; core = nullptr; result.reset();
-
->>>>>>> fc719a5e
         imp proc(g->m(), m_params);
         scoped_set_imp setter(*this, proc);
         model_converter_ref mc;
