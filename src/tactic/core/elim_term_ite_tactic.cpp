/*++
Copyright (c) 2011 Microsoft Corporation

Module Name:

    elim_term_ite_tactic.cpp

Abstract:

    Eliminate term if-then-else by adding 
    new fresh auxiliary variables.

Author:

    Leonardo (leonardo) 2011-12-29

Notes:

--*/
#include "tactic/tactical.h"
#include "ast/normal_forms/defined_names.h"
#include "ast/rewriter/rewriter_def.h"
#include "tactic/generic_model_converter.h"
#include "util/cooperate.h"

class elim_term_ite_tactic : public tactic {

    struct rw_cfg : public default_rewriter_cfg {
        ast_manager &               m;
        defined_names               m_defined_names;
        ref<generic_model_converter> m_mc;
        goal *                      m_goal;
        unsigned long long          m_max_memory; // in bytes
        bool                        m_produce_models;
        unsigned                    m_num_fresh;

        bool max_steps_exceeded(unsigned num_steps) const { 
            cooperate("elim term ite");
            if (memory::get_allocation_size() > m_max_memory)
                throw tactic_exception(TACTIC_MAX_MEMORY_MSG);
            return false;
        }

        br_status reduce_app(func_decl * f, unsigned num, expr * const * args, expr_ref & result, proof_ref & result_pr) {
            if (!m.is_term_ite(f))
                return BR_FAILED;
            expr_ref new_ite(m);
            new_ite = m.mk_app(f, num, args);
            
            expr_ref new_def(m);
            proof_ref new_def_pr(m);
            app_ref _result(m);
            if (m_defined_names.mk_name(new_ite, new_def, new_def_pr, _result, result_pr)) {
                m_goal->assert_expr(new_def, new_def_pr, nullptr);
                m_num_fresh++;
                if (m_produce_models) {
                    if (!m_mc)
                        m_mc = alloc(generic_model_converter, m, "elim_term_ite");
                    m_mc->hide(_result->get_decl());
                }
            }
            result = _result.get();
            return BR_DONE;
        }
        
        rw_cfg(ast_manager & _m, params_ref const & p):
            m(_m),
            m_defined_names(m, nullptr /* don't use prefix */) {
            updt_params(p);
            m_goal      = nullptr;
            m_num_fresh = 0;
        }

        void updt_params(params_ref const & p) {
            m_max_memory     = megabytes_to_bytes(p.get_uint("max_memory", UINT_MAX));
        }
    };
    
    struct rw : public rewriter_tpl<rw_cfg> {
        rw_cfg m_cfg;
        
        rw(ast_manager & m, params_ref const & p):
            rewriter_tpl<rw_cfg>(m, m.proofs_enabled(), m_cfg),
            m_cfg(m, p) {
        }
    };

    struct imp {
        ast_manager & m;
        rw            m_rw;
        
        imp(ast_manager & _m, params_ref const & p):
            m(_m),
            m_rw(m, p) {
        }
        
        
        void updt_params(params_ref const & p) {
            m_rw.cfg().updt_params(p);
        }
        
        void operator()(goal_ref const & g, 
                        goal_ref_buffer & result) {
            SASSERT(g->is_well_sorted());
<<<<<<< HEAD
=======
            mc = nullptr; pc = nullptr; core = nullptr;
>>>>>>> fc719a5e
            tactic_report report("elim-term-ite", *g);
            bool produce_proofs = g->proofs_enabled();
            m_rw.cfg().m_produce_models = g->models_enabled();

            m_rw.m_cfg.m_num_fresh = 0;
            m_rw.m_cfg.m_goal = g.get();
            expr_ref   new_curr(m);
            proof_ref  new_pr(m);
            unsigned   size = g->size();
            for (unsigned idx = 0; idx < size; idx++) {
                expr * curr = g->form(idx);
                m_rw(curr, new_curr, new_pr);
                if (produce_proofs) {
                    proof * pr = g->pr(idx);
                    new_pr     = m.mk_modus_ponens(pr, new_pr);
                }
                g->update(idx, new_curr, new_pr, g->dep(idx));
            }
            g->add(m_rw.m_cfg.m_mc.get());
            report_tactic_progress(":elim-term-ite-consts", m_rw.m_cfg.m_num_fresh);
            g->inc_depth();
            result.push_back(g.get());
            TRACE("elim_term_ite", g->display(tout););
            SASSERT(g->is_well_sorted());
        }
    };
    
    imp *      m_imp;
    params_ref m_params;
public:
    elim_term_ite_tactic(ast_manager & m, params_ref const & p):
        m_params(p) {
        m_imp = alloc(imp, m, p);
    }
<<<<<<< HEAD
=======

    tactic * translate(ast_manager & m) override {
        return alloc(elim_term_ite_tactic, m, m_params);
    }
>>>>>>> fc719a5e
        
    ~elim_term_ite_tactic() override {
        dealloc(m_imp);
    }

<<<<<<< HEAD
    tactic * translate(ast_manager & m) override {
        return alloc(elim_term_ite_tactic, m, m_params);
    }

=======
>>>>>>> fc719a5e
    void updt_params(params_ref const & p) override {
        m_params = p;
        m_imp->m_rw.cfg().updt_params(p);
    }

    void collect_param_descrs(param_descrs & r) override {
        insert_max_memory(r);
        insert_max_steps(r);
        r.insert("max_args", CPK_UINT, 
                 "(default: 128) maximum number of arguments (per application) that will be considered by the greedy (quadratic) heuristic.");
    }
    
<<<<<<< HEAD
    void operator()(goal_ref const & in, 
                    goal_ref_buffer & result) override {
        (*m_imp)(in, result);
=======
    void operator()(goal_ref const & in,
                    goal_ref_buffer & result,
                    model_converter_ref & mc,
                    proof_converter_ref & pc,
                    expr_dependency_ref & core) override {
        (*m_imp)(in, result, mc, pc, core);
>>>>>>> fc719a5e
    }
    
    void cleanup() override {
        ast_manager & m = m_imp->m;
        m_imp->~imp();
        m_imp = new (m_imp) imp(m, m_params);
    }

};

tactic * mk_elim_term_ite_tactic(ast_manager & m, params_ref const & p) {
    return clean(alloc(elim_term_ite_tactic, m, p));
}<|MERGE_RESOLUTION|>--- conflicted
+++ resolved
@@ -102,10 +102,6 @@
         void operator()(goal_ref const & g, 
                         goal_ref_buffer & result) {
             SASSERT(g->is_well_sorted());
-<<<<<<< HEAD
-=======
-            mc = nullptr; pc = nullptr; core = nullptr;
->>>>>>> fc719a5e
             tactic_report report("elim-term-ite", *g);
             bool produce_proofs = g->proofs_enabled();
             m_rw.cfg().m_produce_models = g->models_enabled();
@@ -140,25 +136,15 @@
         m_params(p) {
         m_imp = alloc(imp, m, p);
     }
-<<<<<<< HEAD
-=======
-
-    tactic * translate(ast_manager & m) override {
-        return alloc(elim_term_ite_tactic, m, m_params);
-    }
->>>>>>> fc719a5e
         
     ~elim_term_ite_tactic() override {
         dealloc(m_imp);
     }
 
-<<<<<<< HEAD
     tactic * translate(ast_manager & m) override {
         return alloc(elim_term_ite_tactic, m, m_params);
     }
 
-=======
->>>>>>> fc719a5e
     void updt_params(params_ref const & p) override {
         m_params = p;
         m_imp->m_rw.cfg().updt_params(p);
@@ -171,18 +157,9 @@
                  "(default: 128) maximum number of arguments (per application) that will be considered by the greedy (quadratic) heuristic.");
     }
     
-<<<<<<< HEAD
     void operator()(goal_ref const & in, 
                     goal_ref_buffer & result) override {
         (*m_imp)(in, result);
-=======
-    void operator()(goal_ref const & in,
-                    goal_ref_buffer & result,
-                    model_converter_ref & mc,
-                    proof_converter_ref & pc,
-                    expr_dependency_ref & core) override {
-        (*m_imp)(in, result, mc, pc, core);
->>>>>>> fc719a5e
     }
     
     void cleanup() override {
