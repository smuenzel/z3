
/*++
Copyright (c) 2015 Microsoft Corporation

--*/

<<<<<<< HEAD
#include "util/tbv.h"
=======
#include "muz/rel/tbv.h"
#include <iostream>
>>>>>>> ea2a8433

static void tst1(unsigned num_bits) {
    tbv_manager m(num_bits);
    
    tbv* b1 = m.allocate1();
    tbv* b0 = m.allocate0();
    tbv* bX = m.allocateX();
    tbv* bN = m.allocate(31);
    m.display(std::cout, *b0) << "\n";
    m.display(std::cout, *b1) << "\n";
    m.display(std::cout, *bX) << "\n";
    m.display(std::cout, *bN) << "\n";
    ENSURE(!m.equals(*b1,*b0));
    ENSURE(!m.equals(*b1,*bX));
    ENSURE(!m.equals(*b0,*bX));
    m.set_and(*bX,*b0);
    ENSURE(m.equals(*b0,*bX));
    ENSURE(!m.equals(*b1,*bX));
    m.copy(*bX,*b1);
    ENSURE(m.equals(*b1,*bX));
    ENSURE(!m.equals(*b0,*bX));
    m.fillX(*bX);
    VERIFY(m.intersect(*bX,*b0,*bN));
    ENSURE(m.equals(*b0, *bN));
    VERIFY(!m.intersect(*b0,*b1,*bN));
    m.fill1(*b1);
    bit_vector to_delete;
    to_delete.reserve(num_bits, false);
    tbv_manager m2(num_bits-2);
    to_delete.set(1);
    to_delete.set(3);
    m.set(*b1, 2, BIT_0);
    m.set(*b1, 4, BIT_x);
    tbv_ref b2(m2, m2.project(to_delete, *b1));
    m.display(std::cout, *b1) << " -> ";
    m2.display(std::cout, *b2) << "\n";
    m.deallocate(b0);
    m.deallocate(b1);
    m.deallocate(bX);
    m.deallocate(bN);

}

static void tst0() {
    tbv_manager m(0);
    
    tbv_ref t1(m), t2(m), t3(m);
    t1 = m.allocate1();
    t2 = m.allocate0();
    t3 = m.allocateX();
    m.display(std::cout, *t1) << "\n";
    m.display(std::cout, *t2) << "\n";
    m.display(std::cout, *t3) << "\n";
    ENSURE(m.equals(*t1, *t2));
    ENSURE(m.equals(*t1, *t3));
}

static void tst2(unsigned num_bits) {
    tbv_manager m(num_bits);
    tbv_ref t(m), t2(m);
    for (unsigned i = 0; i < 55; ++i) {
        t = m.allocate(i);
        ENSURE(m.is_well_formed(*t));
        t2 = m.allocate(i+1);
        VERIFY(!m.set_and(*t2, *t));
        ENSURE(!m.is_well_formed(*t2));
    }
}

#if 0
// prints all don't care pareto fronts for 8-bit multiplier.
static void test_dc() {
    unsigned num_bits = 8;
    unsigned num_vals = 1 << num_bits;
    tbv_manager m(num_bits*2);
    tbv::eq eq(m);
    tbv::hash hash(m);
    ptr_vector<tbv> tbvs, todo;
    map<tbv*, tbit, tbv::hash, tbv::eq> eval(hash, eq);

    for (unsigned a = 0; a < num_vals; ++a) {
        for (unsigned b = 0; b < num_vals; ++b) {
            unsigned c = a*b;
            unsigned bits = a + (b << num_bits); 
            bool value = (c & (1 << (num_bits-1))) != 0;
            tbv* t = m.allocate(bits);
            tbvs.push_back(t);
            eval.insert(t, value ? BIT_1 : BIT_0);
            todo.push_back(t);
        }
    }
    std::cout << todo.size() << "\n";
    for (unsigned i = 0; i < todo.size(); ++i) {
        tbv* t = todo[i];
        todo.pop_back();
        bool found = false;
        tbit tvalue = eval[t];
        SASSERT(tvalue != BIT_z);
        for (unsigned j = 0; j < 2*num_bits; ++j) {
            tbit tb = (*t)[j];
            if (tb == BIT_x)
                continue;
            tbv* nt = m.allocate(*t);
            tbvs.push_back(nt);
            m.set(*nt, j, neg(tb));
            if (!eval.contains(nt))
                continue;
            tbit nvalue = eval[nt];
            m.set(*nt, j, BIT_x);
            if (eval.contains(nt))
                continue;
            if (tvalue == nvalue) {
                todo.push_back(nt);
                eval.insert(nt, tvalue);                
                found = true;
            }
            else 
                eval.insert(nt, BIT_z);
        }
        if (!found) 
            m.display(std::cout, *t) << " := " << (eval[t] == BIT_0 ? 0 : 1) << "\n";
    }


    for (auto* t : tbvs)
        m.deallocate(t);
    
}
#endif

void tst_tbv() {
    // test_dc();
    tst0();
    
    tst1(31);
    tst1(11);
    tst1(15);
    tst1(16);
    tst1(17);

    tst2(31);
    tst2(11);
    tst2(15);
    tst2(16);
    tst2(17);
}<|MERGE_RESOLUTION|>--- conflicted
+++ resolved
@@ -4,12 +4,8 @@
 
 --*/
 
-<<<<<<< HEAD
 #include "util/tbv.h"
-=======
-#include "muz/rel/tbv.h"
 #include <iostream>
->>>>>>> ea2a8433
 
 static void tst1(unsigned num_bits) {
     tbv_manager m(num_bits);
