--- conflicted
+++ resolved
@@ -460,13 +460,6 @@
 
         // try asymmetric branching
         // clause must not be used for propagation
-<<<<<<< HEAD
-
-=======
-        s.propagate(false);
-        if (s.inconsistent())
-            return true;
->>>>>>> d60d0b8a
         scoped_detach scoped_d(s, c);
         unsigned new_sz = c.size();
         unsigned flip_position = m_rand(c.size()); 
