/**
Copyright (c) 2012-2014 Microsoft Corporation
   
Module Name:

    Fixedpoint.java

Abstract:

Author:

    @author Christoph Wintersteiger (cwinter) 2012-03-15

Notes:
    
**/ 

package com.microsoft.z3;

import com.microsoft.z3.enumerations.Z3_lbool;

/**
 * Object for managing fixedpoints
 **/
public class Fixedpoint extends Z3Object
{

    /**
     * A string that describes all available fixedpoint solver parameters.
     **/
    public String getHelp() throws Z3Exception
    {
        return Native.fixedpointGetHelp(getContext().nCtx(), getNativeObject());
    }

    /**
     * Sets the fixedpoint solver parameters.
     * 
     * @throws Z3Exception
     **/
    public void setParameters(Params value) throws Z3Exception
    {

        getContext().checkContextMatch(value);
        Native.fixedpointSetParams(getContext().nCtx(), getNativeObject(),
                value.getNativeObject());
    }

    /**
     * Retrieves parameter descriptions for Fixedpoint solver.
     * 
     * @throws Z3Exception
     **/
    public ParamDescrs getParameterDescriptions() throws Z3Exception
    {
        return new ParamDescrs(getContext(), Native.fixedpointGetParamDescrs(
                getContext().nCtx(), getNativeObject()));
    }

    /**
     * Assert a constraint (or multiple) into the fixedpoint solver.
     * 
     * @throws Z3Exception
     **/
    public void add(BoolExpr ... constraints) throws Z3Exception
    {
        getContext().checkContextMatch(constraints);
        for (BoolExpr a : constraints)
        {
            Native.fixedpointAssert(getContext().nCtx(), getNativeObject(),
                    a.getNativeObject());
        }
    }

    /**
     * Register predicate as recursive relation.
     * 
     * @throws Z3Exception
     **/
    public void registerRelation(FuncDecl f) throws Z3Exception
    {

        getContext().checkContextMatch(f);
        Native.fixedpointRegisterRelation(getContext().nCtx(), getNativeObject(),
                f.getNativeObject());
    }

    /**
     * Add rule into the fixedpoint solver.
     * 
     * @throws Z3Exception
     **/
    public void addRule(BoolExpr rule, Symbol name) throws Z3Exception
    {

        getContext().checkContextMatch(rule);
        Native.fixedpointAddRule(getContext().nCtx(), getNativeObject(),
                rule.getNativeObject(), AST.getNativeObject(name));
    }

    /**
     * Add table fact to the fixedpoint solver.
     * 
     * @throws Z3Exception
     **/
    public void addFact(FuncDecl pred, int ... args) throws Z3Exception
    {
        getContext().checkContextMatch(pred);
        Native.fixedpointAddFact(getContext().nCtx(), getNativeObject(),
                pred.getNativeObject(), (int) args.length, args);
    }

    /**
     * Query the fixedpoint solver. A query is a conjunction of constraints. The
     * constraints may include the recursively defined relations. The query is
     * satisfiable if there is an instance of the query variables and a
     * derivation for it. The query is unsatisfiable if there are no derivations
     * satisfying the query variables.
     * 
     * @throws Z3Exception
     **/
    public Status query(BoolExpr query) throws Z3Exception
    {

        getContext().checkContextMatch(query);
        Z3_lbool r = Z3_lbool.fromInt(Native.fixedpointQuery(getContext().nCtx(),
                getNativeObject(), query.getNativeObject()));
        switch (r)
        {
        case Z3_L_TRUE:
            return Status.SATISFIABLE;
        case Z3_L_FALSE:
            return Status.UNSATISFIABLE;
        default:
            return Status.UNKNOWN;
        }
    }

    /**
     * Query the fixedpoint solver. A query is an array of relations. The query
     * is satisfiable if there is an instance of some relation that is
     * non-empty. The query is unsatisfiable if there are no derivations
     * satisfying any of the relations.
     * 
     * @throws Z3Exception
     **/
    public Status query(FuncDecl[] relations) throws Z3Exception
    {

        getContext().checkContextMatch(relations);
        Z3_lbool r = Z3_lbool.fromInt(Native.fixedpointQueryRelations(getContext()
                .nCtx(), getNativeObject(), AST.arrayLength(relations), AST
                .arrayToNative(relations)));
        switch (r)
        {
        case Z3_L_TRUE:
            return Status.SATISFIABLE;
        case Z3_L_FALSE:
            return Status.UNSATISFIABLE;
        default:
            return Status.UNKNOWN;
        }
    }

    /**
<<<<<<< HEAD
     * Creates a backtracking point. @see Pop
=======
     * Creates a backtracking point. 
	 * @see pop
>>>>>>> 376614a7
     **/
    public void push() throws Z3Exception
    {
        Native.fixedpointPush(getContext().nCtx(), getNativeObject());
    }

    /**
<<<<<<< HEAD
     * Backtrack one backtracking point. <remarks>Note that an exception is
     * thrown if Pop is called without a corresponding <code>Push</code>
     * </remarks> @see Push
=======
     * Backtrack one backtracking point.
	 * Remarks: Note that an exception is thrown if {#code pop} 
	 * is called without a corresponding {@code push}
     *  
	 * @see push
>>>>>>> 376614a7
     **/
    public void pop() throws Z3Exception
    {
        Native.fixedpointPop(getContext().nCtx(), getNativeObject());
    }

    /**
     * Update named rule into in the fixedpoint solver.
     * 
     * @throws Z3Exception
     **/
    public void updateRule(BoolExpr rule, Symbol name) throws Z3Exception
    {

        getContext().checkContextMatch(rule);
        Native.fixedpointUpdateRule(getContext().nCtx(), getNativeObject(),
                rule.getNativeObject(), AST.getNativeObject(name));
    }

    /**
     * Retrieve satisfying instance or instances of solver, or definitions for
     * the recursive predicates that show unsatisfiability.
     * 
     * @throws Z3Exception
     **/
    public Expr getAnswer() throws Z3Exception
    {
        long ans = Native.fixedpointGetAnswer(getContext().nCtx(), getNativeObject());
        return (ans == 0) ? null : Expr.create(getContext(), ans);
    }

    /**
     * Retrieve explanation why fixedpoint engine returned status Unknown.
     **/
    public String getReasonUnknown() throws Z3Exception
    {

        return Native.fixedpointGetReasonUnknown(getContext().nCtx(),
                getNativeObject());
    }

    /**
     * Retrieve the number of levels explored for a given predicate.
     **/
    public int getNumLevels(FuncDecl predicate) throws Z3Exception
    {
        return Native.fixedpointGetNumLevels(getContext().nCtx(), getNativeObject(),
                predicate.getNativeObject());
    }

    /**
     * Retrieve the cover of a predicate.
     * 
     * @throws Z3Exception
     **/
    public Expr getCoverDelta(int level, FuncDecl predicate) throws Z3Exception
    {
        long res = Native.fixedpointGetCoverDelta(getContext().nCtx(),
                getNativeObject(), level, predicate.getNativeObject());
        return (res == 0) ? null : Expr.create(getContext(), res);
    }

    /**
     * Add <tt>property</tt> about the <tt>predicate</tt>. The property is added
     * at <tt>level</tt>.
     **/
    public void addCover(int level, FuncDecl predicate, Expr property)
            throws Z3Exception
    {
        Native.fixedpointAddCover(getContext().nCtx(), getNativeObject(), level,
                predicate.getNativeObject(), property.getNativeObject());
    }

    /**
     * Retrieve internal string representation of fixedpoint object.
     **/
    public String toString()
    {
        try
        {
            return Native.fixedpointToString(getContext().nCtx(), getNativeObject(),
                    0, null);
        } catch (Z3Exception e)
        {
            return "Z3Exception: " + e.getMessage();
        }
    }

    /**
     * Instrument the Datalog engine on which table representation to use for
     * recursive predicate.
     **/
    public void setPredicateRepresentation(FuncDecl f, Symbol[] kinds) throws Z3Exception
    {

        Native.fixedpointSetPredicateRepresentation(getContext().nCtx(),
                getNativeObject(), f.getNativeObject(), AST.arrayLength(kinds),
                Symbol.arrayToNative(kinds));

    }

    /**
     * Convert benchmark given as set of axioms, rules and queries to a string.
     **/
    public String toString(BoolExpr[] queries) throws Z3Exception
    {

        return Native.fixedpointToString(getContext().nCtx(), getNativeObject(),
                AST.arrayLength(queries), AST.arrayToNative(queries));
    }

    /**
     * Retrieve set of rules added to fixedpoint context.
     * 
     * @throws Z3Exception
     **/
    public BoolExpr[] getRules() throws Z3Exception
    {

        ASTVector v = new ASTVector(getContext(), Native.fixedpointGetRules(
                getContext().nCtx(), getNativeObject()));
        int n = v.size();
        BoolExpr[] res = new BoolExpr[n];
        for (int i = 0; i < n; i++)
            res[i] = new BoolExpr(getContext(), v.get(i).getNativeObject());
        return res;
    }

    /**
     * Retrieve set of assertions added to fixedpoint context.
     * 
     * @throws Z3Exception
     **/
    public BoolExpr[] getAssertions() throws Z3Exception
    {

        ASTVector v = new ASTVector(getContext(), Native.fixedpointGetAssertions(
                getContext().nCtx(), getNativeObject()));
        int n = v.size();
        BoolExpr[] res = new BoolExpr[n];
        for (int i = 0; i < n; i++)
            res[i] = new BoolExpr(getContext(), v.get(i).getNativeObject());
        return res;
    }

    Fixedpoint(Context ctx, long obj) throws Z3Exception
    {
        super(ctx, obj);
    }

    Fixedpoint(Context ctx) throws Z3Exception
    {
        super(ctx, Native.mkFixedpoint(ctx.nCtx()));
    }

    void incRef(long o) throws Z3Exception
    {
        getContext().fixedpoint_DRQ().incAndClear(getContext(), o);
        super.incRef(o);
    }

    void decRef(long o) throws Z3Exception
    {
        getContext().fixedpoint_DRQ().add(o);
        super.decRef(o);
    }
}<|MERGE_RESOLUTION|>--- conflicted
+++ resolved
@@ -163,12 +163,8 @@
     }
 
     /**
-<<<<<<< HEAD
-     * Creates a backtracking point. @see Pop
-=======
      * Creates a backtracking point. 
 	 * @see pop
->>>>>>> 376614a7
      **/
     public void push() throws Z3Exception
     {
@@ -176,17 +172,11 @@
     }
 
     /**
-<<<<<<< HEAD
-     * Backtrack one backtracking point. <remarks>Note that an exception is
-     * thrown if Pop is called without a corresponding <code>Push</code>
-     * </remarks> @see Push
-=======
      * Backtrack one backtracking point.
 	 * Remarks: Note that an exception is thrown if {#code pop} 
 	 * is called without a corresponding {@code push}
      *  
 	 * @see push
->>>>>>> 376614a7
      **/
     public void pop() throws Z3Exception
     {
