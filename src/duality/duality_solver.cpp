--- conflicted
+++ resolved
@@ -2220,11 +2220,7 @@
 #endif
 	    int expand_max = 1;
 	    if(0&&duality->BatchExpand){
-<<<<<<< HEAD
-              int thing = static_cast<int>(stack.size() * 0.1);
-=======
               int thing = stack.size() / 10; // * 0.1;
->>>>>>> 88bd01bc
 	      expand_max = std::max(1,thing);
 	      if(expand_max > 1)
 		std::cout << "foo!\n";
