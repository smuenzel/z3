/*++
Copyright (c) 2014 Microsoft Corporation

Module Name:

    sparse_matrix.h

Abstract:

    
Author:

    Nikolaj Bjorner (nbjorner) 2014-01-15

Notes:

--*/

#pragma once

#include "util/mpq_inf.h"
#include "util/statistics.h"
#include <cstring>

namespace simplex {

    template<typename Ext>
    class sparse_matrix {
    public:
        typedef typename Ext::numeral numeral;
        typedef typename Ext::scoped_numeral scoped_numeral;
        typedef typename Ext::manager manager;
        typedef unsigned var_t;


        class row_entry {
            friend class sparse_matrix;
            numeral         m_coeff;
            var_t           m_var;
        public:
            row_entry(numeral && c, var_t v) : m_coeff(std::move(c)), m_var(v) {}
            inline numeral const& coeff() const { return m_coeff; }
            inline var_t var() const { return m_var; }
        };

    private:
        struct column;
        
        struct stats {
            unsigned m_add_rows;
            stats() { reset(); }
            void reset() {
                memset(this, 0, sizeof(*this));
            }
        };

        static const unsigned dead_id = UINT_MAX;

        /**
           \brief A row_entry is:  m_var*m_coeff

           m_col_idx points to the place in the
           column where the variable occurs.
        */
        struct _row_entry : public row_entry {
            union {
                int     m_col_idx;
                int     m_next_free_row_entry_idx;
            };            
            _row_entry(numeral && c, var_t v) : row_entry(std::move(c), v), m_col_idx(0) {}
            _row_entry() : row_entry(numeral(), dead_id), m_col_idx(0) {}
            bool is_dead() const { return row_entry::var() == dead_id; }
        };

        /**
           \brief A column entry points to the row and the row_entry within the row 
           that has a non-zero coefficient on the variable associated
           with the column entry.
        */
        struct col_entry {
            int m_row_id;
            union {
                int m_row_idx;
                int m_next_free_col_entry_idx;
            };
            col_entry(int r, int i): m_row_id(r), m_row_idx(i) {}
            col_entry(): m_row_id(0), m_row_idx(0) {}            
            bool is_dead() const { return (unsigned) m_row_id == dead_id; }
        };
    

        /**
           \brief A row contains a base variable and set of
           row_entries. The base variable must occur in the set of
           row_entries with coefficient 1.
        */
        struct _row {
            vector<_row_entry> m_entries;
            unsigned           m_size;           // the real size, m_entries contains dead row_entries.
            int                m_first_free_idx; // first available position.
            _row();
            unsigned size() const { return m_size; }
            unsigned num_entries() const { return m_entries.size(); }
            void reset(manager& m);
            _row_entry & add_row_entry(unsigned & pos_idx);
            void del_row_entry(unsigned idx);
            void compress(manager& m, vector<column> & cols); 
            void compress_if_needed(manager& _m, vector<column> & cols);
            void save_var_pos(svector<int> & result_map, unsigned_vector& idxs) const;
            //bool is_coeff_of(var_t v, numeral const & expected) const;
            int get_idx_of(var_t v) const;
        };
        

        /**
            \brief A column stores in which rows a variable occurs.
            The column may have free/dead entries. The field m_first_free_idx
            is a reference to the first free/dead entry.
        */
        struct column {
            svector<col_entry> m_entries;
            unsigned           m_size;
            int                m_first_free_idx;
            mutable unsigned   m_refs;

            column() :m_size(0), m_first_free_idx(-1), m_refs(0) {}
            unsigned size() const { return m_size; }
            unsigned num_entries() const { return m_entries.size(); }
            void reset();
            void compress(vector<_row>& rows);
            void compress_if_needed(vector<_row>& rows);
            //void compress_singleton(vector<_row> & rows, unsigned singleton_pos);
            col_entry const* get_first_col_entry() const;
            col_entry& add_col_entry(int& pos_idx);
            void del_col_entry(unsigned idx);
        };


        manager&                m;
        vector<_row>            m_rows;
        svector<unsigned>       m_dead_rows;        // rows to recycle
        vector<column>          m_columns;          // per var
        svector<int>            m_var_pos;          // temporary map from variables to positions in row
        unsigned_vector         m_var_pos_idx;      // indices in m_var_pos
        stats                   m_stats;
        scoped_numeral          m_zero;

        bool well_formed_row(unsigned row_id) const;
        bool well_formed_column(unsigned column_id) const;
        void del_row_entry(_row& r, unsigned pos);
        void reset_rows();

    public:

        sparse_matrix(manager& _m): m(_m), m_zero(m) {}
        ~sparse_matrix();
        void reset();
        
        class row {
            unsigned m_id;            
        public:
            explicit row(unsigned r):m_id(r) {}
            row():m_id(UINT_MAX) {}
            bool operator!=(row const& other) const {
                return m_id != other.m_id;
            }
            unsigned id() const { return m_id; }
        };

        void ensure_var(var_t v);
        
        row mk_row();
        void add_var(row r, numeral const& n, var_t var);
        void add(row r, numeral const& n, row src);
        void mul(row r, numeral const& n);
        void neg(row r);
        void del(row r);

        void gcd_normalize(row const& r, scoped_numeral& g);

        class row_iterator {
            friend class sparse_matrix;
            unsigned   m_curr;
            _row &     m_row;
            void move_to_used() {
                while (m_curr < m_row.num_entries() && 
                       m_row.m_entries[m_curr].is_dead()) {
                    ++m_curr;
                }
            }
            row_iterator(_row & r, bool begin): 
                m_curr(0), m_row(r) {
                if (begin) {
                    move_to_used();
                }
                else {
                    m_curr = m_row.num_entries();
                }
            }            
        public:
            row_entry & operator*() const { return m_row.m_entries[m_curr]; }
            row_entry * operator->() const { return &(operator*()); }
            row_iterator & operator++() { ++m_curr; move_to_used(); return *this; }
            row_iterator operator++(int) { row_iterator tmp = *this; ++*this; return tmp; }
            bool operator==(row_iterator const & it) const { return m_curr == it.m_curr; }
            bool operator!=(row_iterator const & it) const { return m_curr != it.m_curr; }           
        };

        row_iterator row_begin(row const& r) { return row_iterator(m_rows[r.id()], true); }
        row_iterator row_end(row const& r) { return row_iterator(m_rows[r.id()], false); }

<<<<<<< HEAD
        struct row_entries_t {
            sparse_matrix& m;
            row const& r;
            row_entries_t(sparse_matrix & m, row const& r): m(m), r(r) {}
            row_iterator begin() { return m.row_begin(r); }
            row_iterator end() { return m.row_end(r); }
        };

        row_entries_t row_entries(row const& r) { return row_entries_t(*this, r); }
=======
        class row_vars {
            friend class sparse_matrix;
            sparse_matrix& s;
            row r;
            row_vars(sparse_matrix& s, row r): s(s), r(r) {}
        public:
            row_iterator begin() { return s.row_begin(r); }
            row_iterator end() { return s.row_end(r); }
        };

        row_vars get_row(row r) { return row_vars(*this, r); }
>>>>>>> ea2a8433

        unsigned column_size(var_t v) const { return m_columns[v].size(); }

        unsigned num_vars() const { return m_columns.size(); }
        unsigned num_rows() const { return m_rows.size(); }

        class col_iterator {
            friend class sparse_matrix;
            unsigned             m_curr;
<<<<<<< HEAD
            int                  m_var;
            sparse_matrix const& m_sm;

            column const& col() const { 
                return m_sm.m_columns[m_var]; 
            }

=======
            column const&        m_col;
            vector<_row>&        m_rows;
>>>>>>> ea2a8433
            void move_to_used() {
                while (m_curr < col().num_entries() && col().m_entries[m_curr].is_dead()) {
                    ++m_curr;
                }
            }
<<<<<<< HEAD

            col_iterator(int var, sparse_matrix const& sm, bool begin): 
                m_curr(0), m_var(var), m_sm(sm) {
                ++col().m_refs;
                if (begin) 
=======
            col_iterator(column const& c, vector<_row>& r, bool begin): 
                m_curr(0), m_col(c), m_rows(r) {
                ++m_col.m_refs;
                if (begin) {
>>>>>>> ea2a8433
                    move_to_used();
                else 
                    m_curr = col().num_entries();
            }

        public:

            ~col_iterator() {
                --col().m_refs;
            }

            col_iterator(col_iterator const& other): 
                m_curr(other.m_curr),
                m_var(other.m_var),
                m_sm(other.m_sm) {
                ++col().m_refs;
            }

            row get_row() const { 
<<<<<<< HEAD
                return row(col().m_entries[m_curr].m_row_id); 
            }
            row_entry const& get_row_entry() const {
                col_entry const& c = col().m_entries[m_curr];
=======
                return row(m_col.m_entries[m_curr].m_row_id); 
            }
            row_entry& get_row_entry() {
                col_entry const& c = m_col.m_entries[m_curr];
>>>>>>> ea2a8433
                int row_id = c.m_row_id;
                return m_sm.m_rows[row_id].m_entries[c.m_row_idx];
            }

            std::pair<row, row_entry*> operator*() { return std::make_pair(get_row(), &get_row_entry()); }
            col_iterator & operator++() { ++m_curr; move_to_used(); return *this; }
            col_iterator operator++(int) { col_iterator tmp = *this; ++*this; return tmp; }
            bool operator==(col_iterator const & it) const { return m_curr == it.m_curr; }
            bool operator!=(col_iterator const & it) const { return m_curr != it.m_curr; } 
            col_iterator& operator*() { return *this; }
        };

        col_iterator col_begin(int v) const { return col_iterator(v, *this, true); }
        col_iterator col_end(int v) const { return col_iterator(v, *this, false); }

        class col_entries_t {
            sparse_matrix const& m;
            int v;
        public:
            col_entries_t(sparse_matrix const& m, int v): m(m), v(v) {}
            col_iterator begin() { return m.col_begin(v); }
            col_iterator end() { return m.col_end(v); }
        };

<<<<<<< HEAD
        col_entries_t col_entries(int v) { return col_entries_t(*this, v); }
=======
        col_iterator col_begin(int v) { return col_iterator(m_columns[v], m_rows, true); }
        col_iterator col_end(int v) { return col_iterator(m_columns[v], m_rows, false); }

        class var_rows {
            friend class sparse_matrix;
            sparse_matrix& s;
            int v;
            var_rows(sparse_matrix& s, int v):s(s), v(v) {}
        public:
            col_iterator begin() { return s.col_begin(v); }
            col_iterator end() { return s.col_end(v); }
        };
        
        var_rows get_rows(int v) { return var_rows(*this, v); }

        class all_row_iterator {
            friend class sparse_matrix;
            unsigned m_curr;
            vector<_row> const& m_rows;
            void move_to_next() {
                while (m_curr < m_rows.size() && m_rows[m_curr].size() == 0) {
                    //std::cout << "size is 0 for " << m_curr << "\n";
                    ++m_curr;
                }
            }
        public:
            all_row_iterator(unsigned curr, vector<_row> const& rows): m_curr(curr), m_rows(rows) {
                move_to_next();
            }
            row operator*() { return row(m_curr); }
            all_row_iterator & operator++() { m_curr++; move_to_next(); return *this; }
            all_row_iterator operator++(int) { all_row_iterator tmp = *this; ++*this; return tmp; }
            bool operator==(all_row_iterator const& it) const { return m_curr == it.m_curr; }
            bool operator!=(all_row_iterator const& it) const { return m_curr != it.m_curr; }
        };
        
        class all_rows {
            friend class sparse_matrix;
            sparse_matrix& s;
            all_rows(sparse_matrix& s): s(s) {}
        public:
            all_row_iterator begin() { return all_row_iterator(0, s.m_rows); }
            all_row_iterator end() { return all_row_iterator(s.m_rows.size(), s.m_rows); }
        };


        all_rows get_rows() { return all_rows(*this); }

        numeral const& get_coeff(row r, unsigned v) {
            for (auto & row : get_row(r)) 
                if (row.m_var == v) 
                    return row.m_coeff;
            return m_zero;
        }
        
>>>>>>> ea2a8433

        void display(std::ostream& out);
        void display_row(std::ostream& out, row const& r) const;
        bool well_formed() const;

        manager& get_manager() { return m; }

        void collect_statistics(::statistics & st) const;

    };

    struct mpz_ext {
        typedef mpz                 numeral;
        typedef scoped_mpz          scoped_numeral;
        typedef unsynch_mpz_manager manager;
        typedef mpq_inf             eps_numeral;
        typedef unsynch_mpq_inf_manager eps_manager;
    };
    
    struct mpq_ext {
        typedef mpq                 numeral;
        typedef scoped_mpq          scoped_numeral;
        typedef unsynch_mpq_manager manager;
        typedef mpq_inf             eps_numeral;
        typedef unsynch_mpq_inf_manager eps_manager;
    };

};<|MERGE_RESOLUTION|>--- conflicted
+++ resolved
@@ -209,17 +209,6 @@
         row_iterator row_begin(row const& r) { return row_iterator(m_rows[r.id()], true); }
         row_iterator row_end(row const& r) { return row_iterator(m_rows[r.id()], false); }
 
-<<<<<<< HEAD
-        struct row_entries_t {
-            sparse_matrix& m;
-            row const& r;
-            row_entries_t(sparse_matrix & m, row const& r): m(m), r(r) {}
-            row_iterator begin() { return m.row_begin(r); }
-            row_iterator end() { return m.row_end(r); }
-        };
-
-        row_entries_t row_entries(row const& r) { return row_entries_t(*this, r); }
-=======
         class row_vars {
             friend class sparse_matrix;
             sparse_matrix& s;
@@ -231,7 +220,6 @@
         };
 
         row_vars get_row(row r) { return row_vars(*this, r); }
->>>>>>> ea2a8433
 
         unsigned column_size(var_t v) const { return m_columns[v].size(); }
 
@@ -241,38 +229,20 @@
         class col_iterator {
             friend class sparse_matrix;
             unsigned             m_curr;
-<<<<<<< HEAD
-            int                  m_var;
-            sparse_matrix const& m_sm;
-
-            column const& col() const { 
-                return m_sm.m_columns[m_var]; 
-            }
-
-=======
             column const&        m_col;
             vector<_row>&        m_rows;
->>>>>>> ea2a8433
             void move_to_used() {
                 while (m_curr < col().num_entries() && col().m_entries[m_curr].is_dead()) {
                     ++m_curr;
                 }
             }
-<<<<<<< HEAD
-
-            col_iterator(int var, sparse_matrix const& sm, bool begin): 
-                m_curr(0), m_var(var), m_sm(sm) {
-                ++col().m_refs;
-                if (begin) 
-=======
             col_iterator(column const& c, vector<_row>& r, bool begin): 
                 m_curr(0), m_col(c), m_rows(r) {
                 ++m_col.m_refs;
-                if (begin) {
->>>>>>> ea2a8433
+                if (begin)
                     move_to_used();
                 else 
-                    m_curr = col().num_entries();
+                    m_curr = m_col.num_entries();
             }
 
         public:
@@ -285,21 +255,15 @@
                 m_curr(other.m_curr),
                 m_var(other.m_var),
                 m_sm(other.m_sm) {
-                ++col().m_refs;
+                ++m_col.m_refs;
             }
 
             row get_row() const { 
-<<<<<<< HEAD
-                return row(col().m_entries[m_curr].m_row_id); 
-            }
-            row_entry const& get_row_entry() const {
-                col_entry const& c = col().m_entries[m_curr];
-=======
-                return row(m_col.m_entries[m_curr].m_row_id); 
-            }
+                return row(m_col.m_entries[m_curr].m_row_id);
+            }
+
             row_entry& get_row_entry() {
                 col_entry const& c = m_col.m_entries[m_curr];
->>>>>>> ea2a8433
                 int row_id = c.m_row_id;
                 return m_sm.m_rows[row_id].m_entries[c.m_row_idx];
             }
@@ -312,21 +276,6 @@
             col_iterator& operator*() { return *this; }
         };
 
-        col_iterator col_begin(int v) const { return col_iterator(v, *this, true); }
-        col_iterator col_end(int v) const { return col_iterator(v, *this, false); }
-
-        class col_entries_t {
-            sparse_matrix const& m;
-            int v;
-        public:
-            col_entries_t(sparse_matrix const& m, int v): m(m), v(v) {}
-            col_iterator begin() { return m.col_begin(v); }
-            col_iterator end() { return m.col_end(v); }
-        };
-
-<<<<<<< HEAD
-        col_entries_t col_entries(int v) { return col_entries_t(*this, v); }
-=======
         col_iterator col_begin(int v) { return col_iterator(m_columns[v], m_rows, true); }
         col_iterator col_end(int v) { return col_iterator(m_columns[v], m_rows, false); }
 
@@ -381,8 +330,6 @@
                     return row.m_coeff;
             return m_zero;
         }
-        
->>>>>>> ea2a8433
 
         void display(std::ostream& out);
         void display_row(std::ostream& out, row const& r) const;
@@ -410,4 +357,4 @@
         typedef unsynch_mpq_inf_manager eps_manager;
     };
 
-};+}