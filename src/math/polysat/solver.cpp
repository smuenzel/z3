--- conflicted
+++ resolved
@@ -584,33 +584,31 @@
                 return;
             case l_false:
                 break;
-            case l_undef:
-                num_choices++;                
+            case l_undef:               
                 if (lit2cnstr(lit).is_currently_false(*this)) {
                     unsigned level = m_level; // TODO
                     assign_eval(level, lit);
                 }
-                else
+                else {
+                    num_choices++;
                     choice = lit;
+                }
                 break;
             }
         }
         LOG_V("num_choices: " << num_choices);
-        if (choice == sat::null_literal) {
-            // This case may happen when all undefined literals are false under the current variable assignment.
-            // TODO: The question is whether such lemmas should be generated? Check test_monot() for such a case.
+        switch (num_choices) {
+        case 0:
             set_conflict(lemma);
-            return;
-        }
-
-        signed_constraint c = lit2cnstr(choice);
-        if (num_choices > 1)
-            push_level();        
-
-        if (num_choices == 1)
+            break;
+        case 1:
             assign_propagate(choice, lemma);
-        else 
+            break;
+        default:
+            push_level();
             assign_decision(choice, &lemma);
+            break;
+        }
     }
 
     /**
@@ -630,30 +628,14 @@
         SASSERT(m_justification[v].is_decision());
 
         clause_ref lemma = m_conflict.build_lemma().build();
-        if (lemma->empty()) {
+        if (lemma->empty())
             report_unsat();
-            return;
-        }
-        m_conflict.reset();
-
-        backjump(get_level(v) - 1);
-        
-        // The justification for this restriction is the guessed constraint from the lemma.
-        // cjust[v] will be updated accordingly by decide_bool.
-<<<<<<< HEAD
-        // m_viable.add_non_viable(v, val);
-        learn_lemma(*lemma);
-=======
-        //        m_viable.add_non_viable(v, val);
-        // TBD: review with Jakob: add_non_viable seems redundant. The lemma contains the disjunction that v != val
-        // other literals in the lemma could be chosen, but they prune decisions further down.
-        // when the v != val literal is selected the viability constraint gets asserted.
-
-        learn_lemma(v, *lemma);
->>>>>>> de424713
-
-        if (!is_conflict())
+        else {
+            m_conflict.reset();
+            backjump(get_level(v) - 1);
+            learn_lemma(*lemma);
             narrow(v);
+        }
     }
 
     bool solver::is_decision(search_item const& item) const {
@@ -703,11 +685,8 @@
         backjump(m_bvars.level(var) - 1);
 
         add_lemma(*reason);
-        if (is_conflict()) {
-            LOG_H1("Conflict during revert_bool_decision/propagate_bool!");
-            return;
-        }
-        if (lemma)
+
+        if (!is_conflict() && lemma)
             decide_bool(*lemma);
     }
 
@@ -781,7 +760,8 @@
      * placeholder for factoring/gcd common factors
      */
     void solver::narrow(pvar v) {
-
+        if (is_conflict())
+            return;
     }
 
     // Add lemma to storage
