--- conflicted
+++ resolved
@@ -18,7 +18,6 @@
 namespace polysat {
 
     signed_constraint ex_polynomial_superposition::resolve1(pvar v, signed_constraint c1, signed_constraint c2) {
-<<<<<<< HEAD
         // c1 is true, c2 is false
         SASSERT(c1.is_currently_true(s()));
         SASSERT(c2.is_currently_false(s()));
@@ -34,33 +33,11 @@
         // (this condition might be too strict, but we use it for now to prevent looping)
         if (b.degree(v) <= r.degree(v))
             return {};
-        signed_constraint c = cm().eq(r);
+        signed_constraint c = s().eq(r);
         LOG("resolved: " << c << "        currently false? " << c.is_currently_false(s()));
         if (!c.is_currently_false(s()))
             return {};
         return c;
-=======
-            // c1 is true, c2 is false
-            SASSERT(c1.is_currently_true(s()));
-            SASSERT(c2.is_currently_false(s()));
-            LOG_H3("Resolving upon v" << v);
-            LOG("c1: " << c1);
-            LOG("c2: " << c2);
-            pdd a = c1->to_ule().p();
-            pdd b = c2->to_ule().p();
-            pdd r = a;
-            if (!a.resolve(v, b, r) && !b.resolve(v, a, r))
-                return {};
-            // Only keep result if the degree in c2 was reduced.
-            // (this condition might be too strict, but we use it for now to prevent looping)
-            if (b.degree(v) <= r.degree(v))
-                return {};
-            signed_constraint c = s().eq(r);
-            LOG("resolved: " << c << "        currently false? " << c.is_currently_false(s()));
-            if (!c.is_currently_false(s()))
-                return {};
-            return c;
->>>>>>> 6db8672f
     }
 
     bool ex_polynomial_superposition::is_positive_equality_over(pvar v, signed_constraint const& c) {
